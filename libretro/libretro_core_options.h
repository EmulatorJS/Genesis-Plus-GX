<<<<<<< HEAD
#ifndef LIBRETRO_CORE_OPTIONS_H__
#define LIBRETRO_CORE_OPTIONS_H__

#include <stdlib.h>
#include <string.h>

#include <libretro.h>
#include <retro_inline.h>

#ifndef HAVE_NO_LANGEXTRA
#include "libretro_core_options_intl.h"
#endif

/*
 ********************************
 * VERSION: 2.0
 ********************************
 *
 * - 2.0: Add support for core options v2 interface 
 * - 1.3: Move translations to libretro_core_options_intl.h
 *        - libretro_core_options_intl.h includes BOM and utf-8
 *          fix for MSVC 2010-2013
 *        - Added HAVE_NO_LANGEXTRA flag to disable translations
 *          on platforms/compilers without BOM support
 * - 1.2: Use core options v1 interface when
 *        RETRO_ENVIRONMENT_GET_CORE_OPTIONS_VERSION is >= 1
 *        (previously required RETRO_ENVIRONMENT_GET_CORE_OPTIONS_VERSION == 1)
 * - 1.1: Support generation of core options v0 retro_core_option_value
 *        arrays containing options with a single value
 * - 1.0: First commit
*/

#ifdef __cplusplus
extern "C" {
#endif

/*
 ********************************
 * Core Definitions
 ********************************
*/

#if defined(M68K_OVERCLOCK_SHIFT) || defined(Z80_OVERCLOCK_SHIFT)
#define HAVE_OVERCLOCK
#define HAVE_EQ
#endif

/*
 ********************************
 * Core Option Definitions
 ********************************
*/

/* RETRO_LANGUAGE_ENGLISH */

/* Default language:
 * - All other languages must include the same keys and values
 * - Will be used as a fallback in the event that frontend language
 *   is not available
 * - Will be used as a fallback for any missing entries in
 *   frontend language definition */

struct retro_core_option_v2_category option_cats_us[] = {
   {
      "system",
      "System",
      "Change base hardware selection, region, BIOS and Sega CD/Mega-CD save file settings."
   },
   {
      "video",
      "Video",
      "Change aspect ratio, display cropping, video filter and frame skipping settings."
   },
   {
      "audio",
      "Audio",
      "Change audio device settings."
   },
   {
      "input",
      "Input",
      "Change light gun and/or mouse input settings."
   },
   {
      "hacks",
      "Emulation Hacks",
      "Change processor overclocking and emulation accuracy settings that affect low-level performance and compatibility."
   },
   {
      "channel_volume",
      "Advanced Channel Volume Settings",
      "Change the volume of individual hardware audio channels."
   },
   { NULL, NULL, NULL },
};

struct retro_core_option_v2_definition option_defs_us[] = {
   {
      "genesis_plus_gx_system_hw",
      "System Hardware",
      NULL,
      "Runs loaded content with a specific emulated console. 'Auto' will select the most appropriate system for the current game.",
      NULL,
      "system",
      {
         { "auto",                 "Auto"                 },
         { "sg-1000",              "SG-1000"              },
         { "sg-1000 II",           "SG-1000 II"           },
         { "sg-1000 II + ram ext.","SG-1000 II + RAM Ext."},
         { "mark-III",             "Mark III"             },
         { "master system",        "Master System"        },
         { "master system II",     "Master System II"     },
         { "game gear",            "Game Gear"            },
         { "mega drive / genesis", "Mega Drive/Genesis"   },
         { NULL, NULL },
      },
      "auto"
   },
   {
      "genesis_plus_gx_region_detect",
      "System Region",
      NULL,
      "Specify which region the system is from. For consoles other than the Game Gear, 'PAL' is 50 Hz, while 'NTSC' is 60 Hz. Games may run faster or slower than normal if the incorrect region is selected.",
      NULL,
      "system",
      {
         { "auto",    "Auto"   },
         { "ntsc-u",  "NTSC-U" },
         { "pal",     "PAL"    },
         { "ntsc-j",  "NTSC-J" },
         { NULL, NULL },
      },
      "auto"
   },
   {
      "genesis_plus_gx_vdp_mode",
      "Force VDP Mode",
      NULL,
      "Overrides the VDP mode to force it to run at either 60Hz (NTSC) or 50Hz (PAL), regardless of system region.",
      NULL,
      "system",
      {
         { "auto",  "Disabled" },
         { "60hz",  "60Hz" },
         { "50hz",  "50Hz" },
         { NULL, NULL },
      },
      "auto"
   },
   {
      "genesis_plus_gx_bios",
      "System Boot ROM",
      NULL,
      "Use official BIOS/bootloader for emulated hardware, if present in RetroArch's system directory. Displays console-specific start-up sequence/animation, then runs loaded content.",
      NULL,
      "system",
      {
         { "disabled", NULL },
         { "enabled",  NULL },
         { NULL, NULL },
      },
      "disabled"
   },
   {
      "genesis_plus_gx_system_bram",
      "CD System BRAM (Requires Restart)",
      NULL,
      "When running Sega CD/Mega-CD content, specifies whether to share a single save file between all games from a specific region (Per-BIOS) or to create a separate save file for each game (Per-Game). Note that the Sega CD/Mega-CD has limited internal storage, sufficient only for a handful of titles. To avoid running out of space, the 'Per-Game' setting is recommended.",
      NULL,
      "system",
      {
         { "per bios", "Per-BIOS" },
         { "per game", "Per-Game" },
         { NULL, NULL },
      },
      "per bios"
   },
   {
      "genesis_plus_gx_cart_bram",
      "CD Backup Cart BRAM (Requires Restart)",
      NULL,
      "When running Sega CD/Mega-CD content, specifies whether to share a single backup ram cart for all games (Per-Cart) or to create a separate backup ram cart for each game (Per-Game).",
      NULL,
      "system",
      {
         { "per cart", "Per-Cart" },
         { "per game", "Per-Game" },
         { NULL, NULL },
      },
      "per cart"
   },
   {
      "genesis_plus_gx_cart_size",
      "CD Backup Cart BRAM Size (Requires Restart)",
      NULL,
      "Sets the backup ram cart size when running Sega CD/Mega-CD content. Useful when setting the backup ram cart to Per-Game to avoid multiple larger cart sizes.",
      NULL,
      "system",
      {
         { "disabled", "Disabled" },
         { "128k",     "128Kbit"  },
         { "256k",     "256Kbit"  },
         { "512k",     "512Kbit"  },
         { "1meg",     "1Mbit"    },
         { "2meg",     "2Mbit"    },
         { "4meg",     "4Mbit"    },
         { NULL, NULL },
      },
      "4meg"
   },
   {
      "genesis_plus_gx_add_on",
      "CD add-on (MD mode) (Requires Restart)",
      NULL,
      "Specify which add-on to use for CD audio playback with supported Mega Drive/Genesis games.",
      NULL,
      "system",
      {
         { "auto",         "Auto" },
         { "sega/mega cd", "Sega/Mega CD" },
         { "megasd",       "MegaSD" },
         { "none",         "None" },
         { NULL, NULL },
      },
      "auto"
   },
   {
      "genesis_plus_gx_lock_on",
      "Cartridge Lock-On",
      NULL,
      "Lock-On Technology is a Mega Drive/Genesis feature that allowed an older game to connect to the pass-through port of a special cartridge for extended or altered gameplay. This option specifies which type of special 'lock-on' cartridge to emulate. A corresponding bios file must be present in RetroArch's system directory.",
      NULL,
      "system",
      {
         { "disabled",            NULL },
         { "game genie",          "Game Genie" },
         { "action replay (pro)", "Action Replay (Pro)" },
         { "sonic & knuckles",    "Sonic & Knuckles" },
         { NULL, NULL },
      },
      "disabled"
   },
   {
      "genesis_plus_gx_aspect_ratio",
      "Core-Provided Aspect Ratio",
      NULL,
      "Choose the preferred content aspect ratio. This will only apply when RetroArch's aspect ratio is set to 'Core provided' in the Video settings.",
      NULL,
      "video",
      {
         { "auto",     "Auto" },
         { "NTSC PAR", NULL },
         { "PAL PAR",  NULL },
         { "4:3",  NULL },
         { "Uncorrected",  NULL },
      },
      "auto"
   },
   {
      "genesis_plus_gx_overscan",
      "Borders",
      NULL,
      "Enable this to display the overscan regions at the top/bottom and/or left/right of the screen. These would normally be hidden by the bezel around the edge of a standard-definition television.",
      NULL,
      "video",
      {
         { "disabled",   NULL },
         { "top/bottom", "Top/Bottom" },
         { "left/right", "Left/Right" },
         { "full",       "Full" },
         { NULL, NULL },
      },
      "disabled"
   },
   {
      "genesis_plus_gx_left_border",
      "Hide Master System Side Borders",
      NULL,
      "Cuts off 8 pixels from either the left side of the screen, or both left and right sides when running Master System games.",
      NULL,
      "video",
      {
         { "disabled", NULL },
         { "left border", "Left Border Only" },
         { "left & right borders", "Left & Right Borders" },
         { NULL, NULL },
      },
      "disabled"
   },
   {
      "genesis_plus_gx_gg_extra",
      "Game Gear Extended Screen",
      NULL,
      "Forces Game Gear titles to run in SMS mode, with an increased resolution of 256x192. May show additional content, but typically displays a border of corrupt/unwanted image data.",
      NULL,
      "video",
      {
         { "disabled", NULL },
         { "enabled",  NULL },
         { NULL, NULL },
      },
      "disabled"
   },
   {
      "genesis_plus_gx_blargg_ntsc_filter",
      "Blargg NTSC Filter",
      NULL,
      "Apply a video filter to mimic various NTSC TV signals.",
      NULL,
      "video",
      {
         { "disabled",   NULL },
         { "monochrome", "Monochrome" },
         { "composite",  "Composite" },
         { "svideo",     "S-Video" },
         { "rgb",        "RGB" },
         { NULL, NULL },
      },
      "disabled"
   },
   {
      "genesis_plus_gx_lcd_filter",
      "LCD Ghosting Filter",
      NULL,
      "Apply an image 'ghosting' filter to mimic the display characteristics of the Game Gear and Genesis Nomad LCD panels.",
      NULL,
      "video",
      {
         { "disabled", NULL },
         { "enabled",  NULL },
         { NULL, NULL },
      },
      "disabled"
   },
   {
      "genesis_plus_gx_render",
      "Interlaced Mode 2 Output",
      NULL,
      "Interlaced Mode 2 allows the Mega Drive/Genesis to output a double height (high resolution) 320x448 image by drawing alternate scan lines each frame (this is used by Sonic the Hedgehog 2 and Combat Cars multiplayer modes). 'Double Field' mimics original hardware, producing a sharp image with flickering/interlacing artifacts. 'Single Field' applies a deinterlacing filter, which stabilizes the image but causes mild blurring.",
      NULL,
      "video",
      {
         { "single field", "Single Field" },
         { "double field", "Double Field" },
         { NULL, NULL },
      },
      "single field"
   },
   {
      "genesis_plus_gx_frameskip",
      "Frameskip",
      NULL,
      "Skip frames to avoid audio buffer under-run (crackling). Improves performance at the expense of visual smoothness. 'Auto' skips frames when advised by the frontend. 'Manual' utilizes the 'Frameskip Threshold (%)' setting.",
      NULL,
      "video",
      {
         { "disabled", NULL },
         { "auto",     "Auto" },
         { "manual",   "Manual" },
         { NULL, NULL },
      },
      "disabled"
   },
   {
      "genesis_plus_gx_frameskip_threshold",
      "Frameskip Threshold (%)",
      NULL,
      "When 'Frameskip' is set to 'Manual', specifies the audio buffer occupancy threshold (percentage) below which frames will be skipped. Higher values reduce the risk of crackling by causing frames to be dropped more frequently.",
      NULL,
      "video",
      {
         { "15", NULL },
         { "18", NULL },
         { "21", NULL },
         { "24", NULL },
         { "27", NULL },
         { "30", NULL },
         { "33", NULL },
         { "36", NULL },
         { "39", NULL },
         { "42", NULL },
         { "45", NULL },
         { "48", NULL },
         { "51", NULL },
         { "54", NULL },
         { "57", NULL },
         { "60", NULL },
         { NULL, NULL },
      },
      "33"
   },
   {
      "genesis_plus_gx_ym2413",
      "Master System FM (YM2413)",
      NULL,
      "Enable emulation of the FM Sound Unit used by certain Sega Mark III/Master System games for enhanced audio output.",
      NULL,
      "audio",
      {
         { "auto",     "Auto" },
         { "disabled", NULL },
         { "enabled",  NULL },
         { NULL, NULL },
      },
      "auto"
   },
#ifdef HAVE_OPLL_CORE
   {
      "genesis_plus_gx_ym2413_core",
      "Master System FM (YM2413) Core",
      NULL,
      "Select method used to emulate the FM Sound Unit of the Sega Mark III/Master System. 'MAME' option is fast, and runs full speed on most systems. 'Nuked' option is cycle accurate, very high quality, and has substantial CPU requirements.",
      NULL,
      "audio",
      {
         { "mame",  "MAME" },
         { "nuked", "Nuked" },
         { NULL, NULL },
      },
      "mame"
   },
#endif
   {
      "genesis_plus_gx_ym2612",
      "Mega Drive/Genesis FM",
      NULL,
#ifdef HAVE_YM3438_CORE
      "Select method used to emulate the FM synthesizer (main sound generator) of the Mega Drive/Genesis. 'MAME' options are fast, and run full speed on most systems. 'Nuked' options are cycle accurate, very high quality, and have substantial CPU requirements. The YM2612 chip is used by the original Model 1 Mega Drive/Genesis. The YM3438 is used in later Mega Drive/Genesis revisions.",
#else
      "Select method used to emulate the FM synthesizer (main sound generator) of the Mega Drive/Genesis. The YM2612 chip is used by the original Model 1 Mega Drive/Genesis. The YM3438 is used in later Mega Drive/Genesis revisions.",
#endif
      NULL,
      "audio",
      {
         { "mame (ym2612)",          "MAME (YM2612)" },
         { "mame (asic ym3438)",     "MAME (ASIC YM3438)" },
         { "mame (enhanced ym3438)", "MAME (Enhanced YM3438)" },
#ifdef HAVE_YM3438_CORE
         { "nuked (ym2612)",         "Nuked (YM2612)" },
         { "nuked (ym3438)",         "Nuked (YM3438)" },
#endif
         { NULL, NULL },
      },
      "mame (ym2612)"
   },
   {
      "genesis_plus_gx_sound_output",
      "Sound Output",
      NULL,
      "Select stereo or mono sound playback.",
      NULL,
      "audio",
      {
         { "stereo", "Stereo" },
         { "mono",   "Mono" },
         { NULL, NULL },
      },
      "stereo"
   },
   {
      "genesis_plus_gx_audio_filter",
      "Audio Filter",
      NULL,
      "Enable a low pass audio filter to better simulate the characteristic sound of a Model 1 Mega Drive/Genesis.",
      NULL,
      "audio",
      {
         { "disabled", NULL },
         { "low-pass", "Low-Pass" },
#ifdef HAVE_EQ
         { "EQ",       NULL },
#endif
         { NULL, NULL },
      },
      "disabled"
   },
   {
      "genesis_plus_gx_lowpass_range",
      "Low-Pass Filter %",
      NULL,
      "Specify the cut-off frequency of the audio low pass filter. A higher value increases the perceived 'strength' of the filter, since a wider range of the high frequency spectrum is attenuated.",
      NULL,
      "audio",
      {
         { "5",  NULL },
         { "10", NULL },
         { "15", NULL },
         { "20", NULL },
         { "25", NULL },
         { "30", NULL },
         { "35", NULL },
         { "40", NULL },
         { "45", NULL },
         { "50", NULL },
         { "55", NULL },
         { "60", NULL },
         { "65", NULL },
         { "70", NULL },
         { "75", NULL },
         { "80", NULL },
         { "85", NULL },
         { "90", NULL },
         { "95", NULL },
         { NULL, NULL },
      },
      "60"
   },
   {
      "genesis_plus_gx_psg_preamp",
      "PSG Preamp Level",
      NULL,
      "Set the audio preamplifier level of the emulated SN76496 4-channel Programmable Sound Generator found in the SG-1000, Sega Mark III, Master System, Game Gear and Mega Drive/Genesis.",
      NULL,
      "audio",
      {
         { "0",   NULL },
         { "5",   NULL },
         { "10",  NULL },
         { "15",  NULL },
         { "20",  NULL },
         { "25",  NULL },
         { "30",  NULL },
         { "35",  NULL },
         { "40",  NULL },
         { "45",  NULL },
         { "50",  NULL },
         { "55",  NULL },
         { "60",  NULL },
         { "65",  NULL },
         { "70",  NULL },
         { "75",  NULL },
         { "80",  NULL },
         { "85",  NULL },
         { "90",  NULL },
         { "95",  NULL },
         { "100", NULL },
         { "105", NULL },
         { "110", NULL },
         { "115", NULL },
         { "120", NULL },
         { "125", NULL },
         { "130", NULL },
         { "135", NULL },
         { "140", NULL },
         { "145", NULL },
         { "150", NULL },
         { "155", NULL },
         { "160", NULL },
         { "165", NULL },
         { "170", NULL },
         { "175", NULL },
         { "180", NULL },
         { "185", NULL },
         { "190", NULL },
         { "195", NULL },
         { "200", NULL },
         { NULL, NULL },
      },
      "150"
   },
   {
      "genesis_plus_gx_fm_preamp",
      "FM Preamp Level",
      NULL,
      "Set the audio preamplifier level of the emulated Mega Drive/Genesis FM sound synthesizer or Sega Mark III/Master System FM Sound Unit.",
      NULL,
      "audio",
      {
         { "0",   NULL },
         { "5",   NULL },
         { "10",  NULL },
         { "15",  NULL },
         { "20",  NULL },
         { "25",  NULL },
         { "30",  NULL },
         { "35",  NULL },
         { "40",  NULL },
         { "45",  NULL },
         { "50",  NULL },
         { "55",  NULL },
         { "60",  NULL },
         { "65",  NULL },
         { "70",  NULL },
         { "75",  NULL },
         { "80",  NULL },
         { "85",  NULL },
         { "90",  NULL },
         { "95",  NULL },
         { "100", NULL },
         { "105", NULL },
         { "110", NULL },
         { "115", NULL },
         { "120", NULL },
         { "125", NULL },
         { "130", NULL },
         { "135", NULL },
         { "140", NULL },
         { "145", NULL },
         { "150", NULL },
         { "155", NULL },
         { "160", NULL },
         { "165", NULL },
         { "170", NULL },
         { "175", NULL },
         { "180", NULL },
         { "185", NULL },
         { "190", NULL },
         { "195", NULL },
         { "200", NULL },
         { NULL, NULL },
      },
      "100"
   },
   {
      "genesis_plus_gx_cdda_volume",
      "CD-DA Volume",
      NULL,
      "Adjust the mixing volume of the emulated CD audio playback output.",
      NULL,
      "audio",
      {
         { "0",   NULL },
         { "5",   NULL },
         { "10",  NULL },
         { "15",  NULL },
         { "20",  NULL },
         { "25",  NULL },
         { "30",  NULL },
         { "35",  NULL },
         { "40",  NULL },
         { "45",  NULL },
         { "50",  NULL },
         { "55",  NULL },
         { "60",  NULL },
         { "65",  NULL },
         { "70",  NULL },
         { "75",  NULL },
         { "80",  NULL },
         { "85",  NULL },
         { "90",  NULL },
         { "95",  NULL },
         { "100", NULL },
         { NULL, NULL },
      },
      "100"
   },
   {
      "genesis_plus_gx_pcm_volume",
      "PCM Volume",
      NULL,
      "Adjust the mixing volume of the emulated Sega CD/Mega-CD RF5C164 PCM sound generator output.",
      NULL,
      "audio",
      {
         { "0",   NULL },
         { "5",   NULL },
         { "10",  NULL },
         { "15",  NULL },
         { "20",  NULL },
         { "25",  NULL },
         { "30",  NULL },
         { "35",  NULL },
         { "40",  NULL },
         { "45",  NULL },
         { "50",  NULL },
         { "55",  NULL },
         { "60",  NULL },
         { "65",  NULL },
         { "70",  NULL },
         { "75",  NULL },
         { "80",  NULL },
         { "85",  NULL },
         { "90",  NULL },
         { "95",  NULL },
         { "100", NULL },
         { NULL, NULL },
      },
      "100"
   },
#ifdef HAVE_EQ
   {
      "genesis_plus_gx_audio_eq_low",
      "EQ Low",
      NULL,
      "Adjust the low range band of the internal audio equalizer.",
      NULL,
      "audio",
      {
         { "0",   NULL },
         { "5",   NULL },
         { "10",  NULL },
         { "15",  NULL },
         { "20",  NULL },
         { "25",  NULL },
         { "30",  NULL },
         { "35",  NULL },
         { "40",  NULL },
         { "45",  NULL },
         { "50",  NULL },
         { "55",  NULL },
         { "60",  NULL },
         { "65",  NULL },
         { "70",  NULL },
         { "75",  NULL },
         { "80",  NULL },
         { "85",  NULL },
         { "90",  NULL },
         { "95",  NULL },
         { "100", NULL },
         { NULL, NULL },
      },
      "100"
   },
   {
      "genesis_plus_gx_audio_eq_mid",
      "EQ Mid",
      NULL,
      "Adjust the middle range band of the internal audio equalizer.",
      NULL,
      "audio",
      {
         { "0",   NULL },
         { "5",   NULL },
         { "10",  NULL },
         { "15",  NULL },
         { "20",  NULL },
         { "25",  NULL },
         { "30",  NULL },
         { "35",  NULL },
         { "40",  NULL },
         { "45",  NULL },
         { "50",  NULL },
         { "55",  NULL },
         { "60",  NULL },
         { "65",  NULL },
         { "70",  NULL },
         { "75",  NULL },
         { "80",  NULL },
         { "85",  NULL },
         { "90",  NULL },
         { "95",  NULL },
         { "100", NULL },
         { NULL, NULL },
      },
      "100"
   },
   {
      "genesis_plus_gx_audio_eq_high",
      "EQ High",
      NULL,
      "Adjust the high range band of the internal audio equalizer.",
      NULL,
      "audio",
      {
         { "0",   NULL },
         { "5",   NULL },
         { "10",  NULL },
         { "15",  NULL },
         { "20",  NULL },
         { "25",  NULL },
         { "30",  NULL },
         { "35",  NULL },
         { "40",  NULL },
         { "45",  NULL },
         { "50",  NULL },
         { "55",  NULL },
         { "60",  NULL },
         { "65",  NULL },
         { "70",  NULL },
         { "75",  NULL },
         { "80",  NULL },
         { "85",  NULL },
         { "90",  NULL },
         { "95",  NULL },
         { "100", NULL },
         { NULL, NULL },
      },
      "100"
   },
#endif
   {
      "genesis_plus_gx_gun_input",
      "Light Gun Input",
      NULL,
      "Use a mouse-controlled 'Light Gun' or 'Touchscreen' input.",
      NULL,
      "input",
      {
         { "lightgun",    "Light Gun" },
         { "touchscreen", "Touchscreen" },
         { NULL, NULL },
      },
      "lightgun"
   },
   {
      "genesis_plus_gx_gun_cursor",
      "Show Light Gun Crosshair",
      NULL,
      "Display light gun crosshairs when using the MD Menacer, MD Justifiers and MS Light Phaser input device types.",
      NULL,
      "input",
      {
         { "disabled", NULL },
         { "enabled",  NULL },
         { NULL, NULL },
      },
      "disabled"
   },
   {
      "genesis_plus_gx_invert_mouse",
      "Invert Mouse Y-Axis",
      NULL,
      "Inverts the Y-axis of the MD Mouse input device type.",
      NULL,
      "input",
      {
         { "disabled", NULL },
         { "enabled",  NULL },
         { NULL, NULL },
      },
      "disabled"
   },
   {
      "genesis_plus_gx_no_sprite_limit",
      "Remove Per-Line Sprite Limit",
      NULL,
      "Removes the original sprite-per-scanline hardware limit. This reduces flickering but can cause visual glitches, as some games exploit the hardware limit to generate special effects.",
      NULL,
      "hacks",
      {
         { "disabled", NULL },
         { "enabled",  NULL },
         { NULL, NULL },
      },
      "disabled"
   },
   {
      "genesis_plus_gx_enhanced_vscroll",
      "Enhanced per-tile vertical scroll",
      NULL,
      "Allows each individual cell to be scrolled vertically, instead of 16px 2-cell, by averaging out with the vscroll value of the neighbouring cell. This hack only applies to few games that use 2-cell vertical scroll mode.",
      NULL,
      "hacks",
      {
         { "disabled", NULL },
         { "enabled",  NULL },
         { NULL, NULL },
      },
      "disabled"
   },
   {
      "genesis_plus_gx_enhanced_vscroll_limit",
      "Enhanced per-tile vertical scroll limit",
      NULL,
      "Only when Enhanced per-tile vertical scroll is enabled. Adjusts the limit of the vertical scroll enhancement. When the vscroll difference between neighbouring tiles is bigger than this limit, the enhancement is disabled.",
      NULL,
      "hacks",
      {
         { "2", NULL },
         { "3",  NULL },
         { "4", NULL },
         { "5",  NULL },
         { "6", NULL },
         { "7",  NULL },
         { "8", NULL },
         { "9",  NULL },
         { "10", NULL },
         { "11",  NULL },
         { "12", NULL },
         { "13",  NULL },
         { "14", NULL },
         { "15",  NULL },
         { "16", NULL },
         { NULL, NULL },
      },
      "8"
   },
#ifdef HAVE_OVERCLOCK
   {
      "genesis_plus_gx_overclock",
      "CPU Speed",
      NULL,
      "Overclock the emulated CPU. Can reduce slowdown, but may cause glitches.",
      NULL,
      "hacks",
      {
         { "100", "100%" },
         { "125", "125%" },
         { "150", "150%" },
         { "175", "175%" },
         { "200", "200%" },
         { "225", "225%" },
         { "250", "250%" },
         { "275", "275%" },
         { "300", "300%" },
         { "325", "325%" },
         { "350", "350%" },
         { "375", "375%" },
         { "400", "400%" },
         { "425", "425%" },
         { "450", "450%" },
         { "475", "475%" },
         { "500", "500%" },
         { NULL, NULL },
      },
      "100%"
   },
#endif
   {
      "genesis_plus_gx_force_dtack",
      "System Lock-Ups",
      NULL,
      "Emulate system lock-ups that occur on real hardware when performing illegal address access. This should only be disabled when playing certain demos and homebrew that rely on illegal behavior for correct operation.",
      NULL,
      "hacks",
      {
         { "enabled",  NULL },
         { "disabled", NULL },
         { NULL, NULL },
      },
      "enabled"
   },
   {
      "genesis_plus_gx_addr_error",
      "68K Address Error",
      NULL,
      "The Mega Drive/Genesis main CPU (Motorola 68000) generates an Address Error exception (crash) when attempting to perform unaligned memory access. Enabling this will simulate this behavior. It should only be disabled when playing ROM hacks, since these are typically developed using less accurate emulators and may rely on invalid RAM access for correct operation.",
      NULL,
      "hacks",
      {
         { "enabled",  NULL },
         { "disabled", NULL },
         { NULL, NULL },
      },
      "enabled"
   },
   {
      "genesis_plus_gx_cd_latency",
      "CD Access Time",
      NULL,
      "Simulate original CD hardware latency when initiating a read or seeking to a specific location on loaded disc. This is required by a few CD games that crash if CD data is available too soon and also fixes CD audio desync issues in some games. Disabling this can be useful with MSU-MD games as it makes CD audio tracks loops more seamless.",
      NULL,
      "hacks",
      {
         { "enabled",  NULL },
         { "disabled", NULL },
         { NULL, NULL },
      },
      "enabled"
   },
   {
      "genesis_plus_gx_cd_precache",
      "CD Image Cache",
      NULL,
      "Load CD image to memory on startup. CHD supported only. Restart Required.",
      NULL,
      "hacks",
      {
         { "disabled", NULL },
         { "enabled",  NULL },
         { NULL, NULL },
      },
      "disabled"
   },
#ifdef USE_PER_SOUND_CHANNELS_CONFIG
   {
      "genesis_plus_gx_show_advanced_audio_settings",
      "Show Advanced Audio Volume Settings (Reopen menu)",
      NULL,
      "Enable configuration of low-level audio channel parameters. NOTE: Quick Menu must be toggled for this setting to take effect.",
      NULL,
      "channel_volume",
      {
         { "enabled",  NULL },
         { "disabled", NULL },
         { NULL, NULL},
      },
      "disabled"
   },
   {
      "genesis_plus_gx_psg_channel_0_volume",
      "PSG Tone Channel 0 Volume %",
      NULL,
      "Reduce the volume of the PSG Tone Channel 0.",
      NULL,
      "channel_volume",
      {
         { "0",   NULL },
         { "10",  NULL },
         { "20",  NULL },
         { "30",  NULL },
         { "40",  NULL },
         { "50",  NULL },
         { "60",  NULL },
         { "70",  NULL },
         { "80",  NULL },
         { "90",  NULL },
         { "100", NULL },
         { NULL, NULL },
      },
      "100"
   },
   {
      "genesis_plus_gx_psg_channel_1_volume",
      "PSG Tone Channel 1 Volume %",
      NULL,
      "Reduce the volume of the PSG Tone Channel 1.",
      NULL,
      "channel_volume",
      {
         { "0",   NULL },
         { "10",  NULL },
         { "20",  NULL },
         { "30",  NULL },
         { "40",  NULL },
         { "50",  NULL },
         { "60",  NULL },
         { "70",  NULL },
         { "80",  NULL },
         { "90",  NULL },
         { "100", NULL },
         { NULL, NULL },
      },
      "100"
   },
   {
      "genesis_plus_gx_psg_channel_2_volume",
      "PSG Tone Channel 2 Volume %",
      NULL,
      "Reduce the volume of the PSG Tone Channel 2.",
      NULL,
      "channel_volume",
      {
         { "0",   NULL },
         { "10",  NULL },
         { "20",  NULL },
         { "30",  NULL },
         { "40",  NULL },
         { "50",  NULL },
         { "60",  NULL },
         { "70",  NULL },
         { "80",  NULL },
         { "90",  NULL },
         { "100", NULL },
         { NULL, NULL },
      },
      "100"
   },
   {
      "genesis_plus_gx_psg_channel_3_volume",
      "PSG Noise Channel 3 Volume %",
      NULL,
      "Reduce the volume of the PSG Noise Channel 3.",
      NULL,
      "channel_volume",
      {
         { "0",   NULL },
         { "10",  NULL },
         { "20",  NULL },
         { "30",  NULL },
         { "40",  NULL },
         { "50",  NULL },
         { "60",  NULL },
         { "70",  NULL },
         { "80",  NULL },
         { "90",  NULL },
         { "100", NULL },
         { NULL, NULL },
      },
      "100"
   },
   {
      "genesis_plus_gx_md_channel_0_volume",
      "Mega Drive/Genesis FM Channel 0 Volume %",
      NULL,
      "Reduce the volume of the Mega Drive/Genesis FM Channel 0. Only works with MAME FM emulators.",
      NULL,
      "channel_volume",
      {
         { "0",   NULL },
         { "10",  NULL },
         { "20",  NULL },
         { "30",  NULL },
         { "40",  NULL },
         { "50",  NULL },
         { "60",  NULL },
         { "70",  NULL },
         { "80",  NULL },
         { "90",  NULL },
         { "100", NULL },
         { NULL, NULL },
      },
      "100"
   },
   {
      "genesis_plus_gx_md_channel_1_volume",
      "Mega Drive/Genesis FM Channel 1 Volume %",
      NULL,
      "Reduce the volume of the Mega Drive/Genesis FM Channel 1. Only works with MAME FM emulators.",
      NULL,
      "channel_volume",
      {
         { "0",   NULL },
         { "10",  NULL },
         { "20",  NULL },
         { "30",  NULL },
         { "40",  NULL },
         { "50",  NULL },
         { "60",  NULL },
         { "70",  NULL },
         { "80",  NULL },
         { "90",  NULL },
         { "100", NULL },
         { NULL, NULL },
      },
      "100"
   },
   {
      "genesis_plus_gx_md_channel_2_volume",
      "Mega Drive/Genesis FM Channel 2 Volume %",
      NULL,
      "Reduce the volume of the Mega Drive/Genesis FM Channel 2. Only works with MAME FM emulators.",
      NULL,
      "channel_volume",
      {
         { "0",   NULL },
         { "10",  NULL },
         { "20",  NULL },
         { "30",  NULL },
         { "40",  NULL },
         { "50",  NULL },
         { "60",  NULL },
         { "70",  NULL },
         { "80",  NULL },
         { "90",  NULL },
         { "100", NULL },
         { NULL, NULL },
      },
      "100"
   },
   {
      "genesis_plus_gx_md_channel_3_volume",
      "Mega Drive/Genesis FM Channel 3 Volume %",
      NULL,
      "Reduce the volume of the Mega Drive/Genesis FM Channel 3. Only works with MAME FM emulators.",
      NULL,
      "channel_volume",
      {
         { "0",   NULL },
         { "10",  NULL },
         { "20",  NULL },
         { "30",  NULL },
         { "40",  NULL },
         { "50",  NULL },
         { "60",  NULL },
         { "70",  NULL },
         { "80",  NULL },
         { "90",  NULL },
         { "100", NULL },
         { NULL, NULL },
      },
      "100"
   },
   {
      "genesis_plus_gx_md_channel_4_volume",
      "Mega Drive/Genesis FM Channel 4 Volume %",
      NULL,
      "Reduce the volume of the Mega Drive/Genesis FM Channel 4. Only works with MAME FM emulators.",
      NULL,
      "channel_volume",
      {
         { "0",   NULL },
         { "10",  NULL },
         { "20",  NULL },
         { "30",  NULL },
         { "40",  NULL },
         { "50",  NULL },
         { "60",  NULL },
         { "70",  NULL },
         { "80",  NULL },
         { "90",  NULL },
         { "100", NULL },
         { NULL, NULL },
      },
      "100"
   },
   {
      "genesis_plus_gx_md_channel_5_volume",
      "Mega Drive/Genesis FM Channel 5 Volume %",
      NULL,
      "Reduce the volume of the Mega Drive/Genesis FM Channel 5. Only works with MAME FM emulators.",
      NULL,
      "channel_volume",
      {
         { "0",   NULL },
         { "10",  NULL },
         { "20",  NULL },
         { "30",  NULL },
         { "40",  NULL },
         { "50",  NULL },
         { "60",  NULL },
         { "70",  NULL },
         { "80",  NULL },
         { "90",  NULL },
         { "100", NULL },
         { NULL, NULL },
      },
      "100"
   },
   {
      "genesis_plus_gx_sms_fm_channel_0_volume",
      "Master System FM (YM2413) Channel 0 Volume %",
      NULL,
      "Reduce the volume of the Master System FM Channel 0.",
      NULL,
      "channel_volume",
      {
         { "0",   NULL },
         { "10",  NULL },
         { "20",  NULL },
         { "30",  NULL },
         { "40",  NULL },
         { "50",  NULL },
         { "60",  NULL },
         { "70",  NULL },
         { "80",  NULL },
         { "90",  NULL },
         { "100", NULL },
         { NULL, NULL },
      },
      "100"
   },
   {
      "genesis_plus_gx_sms_fm_channel_1_volume",
      "Master System FM (YM2413) Channel 1 Volume %",
      NULL,
      "Reduce the volume of the Master System FM Channel 1.",
      NULL,
      "channel_volume",
      {
         { "0",   NULL },
         { "10",  NULL },
         { "20",  NULL },
         { "30",  NULL },
         { "40",  NULL },
         { "50",  NULL },
         { "60",  NULL },
         { "70",  NULL },
         { "80",  NULL },
         { "90",  NULL },
         { "100", NULL },
         { NULL, NULL },
      },
      "100"
   },
   {
      "genesis_plus_gx_sms_fm_channel_2_volume",
      "Master System FM (YM2413) Channel 2 Volume %",
      NULL,
      "Reduce the volume of the Master System FM Channel 2.",
      NULL,
      "channel_volume",
      {
         { "0",   NULL },
         { "10",  NULL },
         { "20",  NULL },
         { "30",  NULL },
         { "40",  NULL },
         { "50",  NULL },
         { "60",  NULL },
         { "70",  NULL },
         { "80",  NULL },
         { "90",  NULL },
         { "100", NULL },
         { NULL, NULL },
      },
      "100"
   },
   {
      "genesis_plus_gx_sms_fm_channel_3_volume",
      "Master System FM (YM2413) Channel 3 Volume %",
      NULL,
      "Reduce the volume of the Master System FM Channel 3.",
      NULL,
      "channel_volume",
      {
         { "0",   NULL },
         { "10",  NULL },
         { "20",  NULL },
         { "30",  NULL },
         { "40",  NULL },
         { "50",  NULL },
         { "60",  NULL },
         { "70",  NULL },
         { "80",  NULL },
         { "90",  NULL },
         { "100", NULL },
         { NULL, NULL },
      },
      "100"
   },
   {
      "genesis_plus_gx_sms_fm_channel_4_volume",
      "Master System FM (YM2413) Channel 4 Volume %",
      NULL,
      "Reduce the volume of the Master System FM Channel 4.",
      NULL,
      "channel_volume",
      {
         { "0",   NULL },
         { "10",  NULL },
         { "20",  NULL },
         { "30",  NULL },
         { "40",  NULL },
         { "50",  NULL },
         { "60",  NULL },
         { "70",  NULL },
         { "80",  NULL },
         { "90",  NULL },
         { "100", NULL },
         { NULL, NULL },
      },
      "100"
   },
   {
      "genesis_plus_gx_sms_fm_channel_5_volume",
      "Master System FM (YM2413) Channel 5 Volume %",
      NULL,
      "Reduce the volume of the Master System FM Channel 5.",
      NULL,
      "channel_volume",
      {
         { "0",   NULL },
         { "10",  NULL },
         { "20",  NULL },
         { "30",  NULL },
         { "40",  NULL },
         { "50",  NULL },
         { "60",  NULL },
         { "70",  NULL },
         { "80",  NULL },
         { "90",  NULL },
         { "100", NULL },
         { NULL, NULL },
      },
      "100"
   },
   {
      "genesis_plus_gx_sms_fm_channel_6_volume",
      "Master System FM (YM2413) Channel 6 Volume %",
      NULL,
      "Reduce the volume of the Master System FM Channel 6.",
      NULL,
      "channel_volume",
      {
         { "0",   NULL },
         { "10",  NULL },
         { "20",  NULL },
         { "30",  NULL },
         { "40",  NULL },
         { "50",  NULL },
         { "60",  NULL },
         { "70",  NULL },
         { "80",  NULL },
         { "90",  NULL },
         { "100", NULL },
         { NULL, NULL },
      },
      "100"
   },
   {
      "genesis_plus_gx_sms_fm_channel_7_volume",
      "Master System FM (YM2413) Channel 7 Volume %",
      NULL,
      "Reduce the volume of the Master System FM Channel 7.",
      NULL,
      "channel_volume",
      {
         { "0",   NULL },
         { "10",  NULL },
         { "20",  NULL },
         { "30",  NULL },
         { "40",  NULL },
         { "50",  NULL },
         { "60",  NULL },
         { "70",  NULL },
         { "80",  NULL },
         { "90",  NULL },
         { "100", NULL },
         { NULL, NULL },
      },
      "100"
   },
   {
      "genesis_plus_gx_sms_fm_channel_8_volume",
      "Master System FM (YM2413) Channel 8 Volume %",
      NULL,
      "Reduce the volume of the Master System FM Channel 8.",
      NULL,
      "channel_volume",
      {
         { "0",   NULL },
         { "10",  NULL },
         { "20",  NULL },
         { "30",  NULL },
         { "40",  NULL },
         { "50",  NULL },
         { "60",  NULL },
         { "70",  NULL },
         { "80",  NULL },
         { "90",  NULL },
         { "100", NULL },
         { NULL, NULL },
      },
      "100"
   },
#endif
   { NULL, NULL, NULL, NULL, NULL, NULL, {{0}}, NULL },
};

struct retro_core_options_v2 options_us = {
   option_cats_us,
   option_defs_us
};

/*
 ********************************
 * Language Mapping
 ********************************
*/

#ifndef HAVE_NO_LANGEXTRA
struct retro_core_options_v2 *options_intl[RETRO_LANGUAGE_LAST] = {
   &options_us,      /* RETRO_LANGUAGE_ENGLISH */
   &options_ja,      /* RETRO_LANGUAGE_JAPANESE */
   &options_fr,      /* RETRO_LANGUAGE_FRENCH */
   &options_es,      /* RETRO_LANGUAGE_SPANISH */
   &options_de,      /* RETRO_LANGUAGE_GERMAN */
   &options_it,      /* RETRO_LANGUAGE_ITALIAN */
   &options_nl,      /* RETRO_LANGUAGE_DUTCH */
   &options_pt_br,   /* RETRO_LANGUAGE_PORTUGUESE_BRAZIL */
   &options_pt_pt,   /* RETRO_LANGUAGE_PORTUGUESE_PORTUGAL */
   &options_ru,      /* RETRO_LANGUAGE_RUSSIAN */
   &options_ko,      /* RETRO_LANGUAGE_KOREAN */
   &options_cht,     /* RETRO_LANGUAGE_CHINESE_TRADITIONAL */
   &options_chs,     /* RETRO_LANGUAGE_CHINESE_SIMPLIFIED */
   &options_eo,      /* RETRO_LANGUAGE_ESPERANTO */
   &options_pl,      /* RETRO_LANGUAGE_POLISH */
   &options_vn,      /* RETRO_LANGUAGE_VIETNAMESE */
   &options_ar,      /* RETRO_LANGUAGE_ARABIC */
   &options_el,      /* RETRO_LANGUAGE_GREEK */
   &options_tr,      /* RETRO_LANGUAGE_TURKISH */
   &options_sk,      /* RETRO_LANGUAGE_SLOVAK */
   &options_fa,      /* RETRO_LANGUAGE_PERSIAN */
   &options_he,      /* RETRO_LANGUAGE_HEBREW */
   &options_ast,     /* RETRO_LANGUAGE_ASTURIAN */
   &options_fi,      /* RETRO_LANGUAGE_FINNISH */
   &options_id,      /* RETRO_LANGUAGE_INDONESIAN */
   &options_sv,      /* RETRO_LANGUAGE_SWEDISH */
   &options_uk,      /* RETRO_LANGUAGE_UKRAINIAN */
   &options_cs,      /* RETRO_LANGUAGE_CZECH */
   &options_val,     /* RETRO_LANGUAGE_CATALAN_VALENCIA */
   &options_ca,      /* RETRO_LANGUAGE_CATALAN */
   &options_en,      /* RETRO_LANGUAGE_BRITISH_ENGLISH */
   &options_hu,      /* RETRO_LANGUAGE_HUNGARIAN */
};
#endif

/*
 ********************************
 * Functions
 ********************************
*/

/* Handles configuration/setting of core options.
 * Should be called as early as possible - ideally inside
 * retro_set_environment(), and no later than retro_load_game()
 * > We place the function body in the header to avoid the
 *   necessity of adding more .c files (i.e. want this to
 *   be as painless as possible for core devs)
 */

INLINE void libretro_set_core_options(retro_environment_t environ_cb,
      bool *categories_supported)
{
   unsigned version  = 0;
#ifndef HAVE_NO_LANGEXTRA
   unsigned language = 0;
#endif

   if (!environ_cb || !categories_supported)
      return;

   *categories_supported = false;

   if (!environ_cb(RETRO_ENVIRONMENT_GET_CORE_OPTIONS_VERSION, &version))
      version = 0;

   if (version >= 2)
   {
#ifndef HAVE_NO_LANGEXTRA
      struct retro_core_options_v2_intl core_options_intl;

      core_options_intl.us    = &options_us;
      core_options_intl.local = NULL;

      if (environ_cb(RETRO_ENVIRONMENT_GET_LANGUAGE, &language) &&
          (language < RETRO_LANGUAGE_LAST) && (language != RETRO_LANGUAGE_ENGLISH))
         core_options_intl.local = options_intl[language];

      *categories_supported = environ_cb(RETRO_ENVIRONMENT_SET_CORE_OPTIONS_V2_INTL,
            &core_options_intl);
#else
      *categories_supported = environ_cb(RETRO_ENVIRONMENT_SET_CORE_OPTIONS_V2,
            &options_us);
#endif
   }
   else
   {
      size_t i, j;
      size_t option_index              = 0;
      size_t num_options               = 0;
      struct retro_core_option_definition
            *option_v1_defs_us         = NULL;
#ifndef HAVE_NO_LANGEXTRA
      size_t num_options_intl          = 0;
      struct retro_core_option_v2_definition
            *option_defs_intl          = NULL;
      struct retro_core_option_definition
            *option_v1_defs_intl       = NULL;
      struct retro_core_options_intl
            core_options_v1_intl;
#endif
      struct retro_variable *variables = NULL;
      char **values_buf                = NULL;

      /* Determine total number of options */
      while (true)
      {
         if (option_defs_us[num_options].key)
            num_options++;
         else
            break;
      }

      if (version >= 1)
      {
         /* Allocate US array */
         option_v1_defs_us = (struct retro_core_option_definition *)
               calloc(num_options + 1, sizeof(struct retro_core_option_definition));

         /* Copy parameters from option_defs_us array */
         for (i = 0; i < num_options; i++)
         {
            struct retro_core_option_v2_definition *option_def_us = &option_defs_us[i];
            struct retro_core_option_value *option_values         = option_def_us->values;
            struct retro_core_option_definition *option_v1_def_us = &option_v1_defs_us[i];
            struct retro_core_option_value *option_v1_values      = option_v1_def_us->values;

            option_v1_def_us->key           = option_def_us->key;
            option_v1_def_us->desc          = option_def_us->desc;
            option_v1_def_us->info          = option_def_us->info;
            option_v1_def_us->default_value = option_def_us->default_value;

            /* Values must be copied individually... */
            while (option_values->value)
            {
               option_v1_values->value = option_values->value;
               option_v1_values->label = option_values->label;

               option_values++;
               option_v1_values++;
            }
         }

#ifndef HAVE_NO_LANGEXTRA
         if (environ_cb(RETRO_ENVIRONMENT_GET_LANGUAGE, &language) &&
             (language < RETRO_LANGUAGE_LAST) && (language != RETRO_LANGUAGE_ENGLISH) &&
             options_intl[language])
            option_defs_intl = options_intl[language]->definitions;

         if (option_defs_intl)
         {
            /* Determine number of intl options */
            while (true)
            {
               if (option_defs_intl[num_options_intl].key)
                  num_options_intl++;
               else
                  break;
            }

            /* Allocate intl array */
            option_v1_defs_intl = (struct retro_core_option_definition *)
                  calloc(num_options_intl + 1, sizeof(struct retro_core_option_definition));

            /* Copy parameters from option_defs_intl array */
            for (i = 0; i < num_options_intl; i++)
            {
               struct retro_core_option_v2_definition *option_def_intl = &option_defs_intl[i];
               struct retro_core_option_value *option_values           = option_def_intl->values;
               struct retro_core_option_definition *option_v1_def_intl = &option_v1_defs_intl[i];
               struct retro_core_option_value *option_v1_values        = option_v1_def_intl->values;

               option_v1_def_intl->key           = option_def_intl->key;
               option_v1_def_intl->desc          = option_def_intl->desc;
               option_v1_def_intl->info          = option_def_intl->info;
               option_v1_def_intl->default_value = option_def_intl->default_value;

               /* Values must be copied individually... */
               while (option_values->value)
               {
                  option_v1_values->value = option_values->value;
                  option_v1_values->label = option_values->label;

                  option_values++;
                  option_v1_values++;
               }
            }
         }

         core_options_v1_intl.us    = option_v1_defs_us;
         core_options_v1_intl.local = option_v1_defs_intl;

         environ_cb(RETRO_ENVIRONMENT_SET_CORE_OPTIONS_INTL, &core_options_v1_intl);
#else
         environ_cb(RETRO_ENVIRONMENT_SET_CORE_OPTIONS, option_v1_defs_us);
#endif
      }
      else
      {
         /* Allocate arrays */
         variables  = (struct retro_variable *)calloc(num_options + 1,
               sizeof(struct retro_variable));
         values_buf = (char **)calloc(num_options, sizeof(char *));

         if (!variables || !values_buf)
            goto error;

         /* Copy parameters from option_defs_us array */
         for (i = 0; i < num_options; i++)
         {
            const char *key                        = option_defs_us[i].key;
            const char *desc                       = option_defs_us[i].desc;
            const char *default_value              = option_defs_us[i].default_value;
            struct retro_core_option_value *values = option_defs_us[i].values;
            size_t buf_len                         = 3;
            size_t default_index                   = 0;

            values_buf[i] = NULL;

            /* Skip options that are irrelevant when using the
             * old style core options interface */
            if (strcmp(key, "genesis_plus_gx_show_advanced_audio_settings") == 0)
               continue;

            if (desc)
            {
               size_t num_values = 0;

               /* Determine number of values */
               while (true)
               {
                  if (values[num_values].value)
                  {
                     /* Check if this is the default value */
                     if (default_value)
                        if (strcmp(values[num_values].value, default_value) == 0)
                           default_index = num_values;

                     buf_len += strlen(values[num_values].value);
                     num_values++;
                  }
                  else
                     break;
               }

               /* Build values string */
               if (num_values > 0)
               {
                  buf_len += num_values - 1;
                  buf_len += strlen(desc);

                  values_buf[i] = (char *)calloc(buf_len, sizeof(char));
                  if (!values_buf[i])
                     goto error;

                  strcpy(values_buf[i], desc);
                  strcat(values_buf[i], "; ");

                  /* Default value goes first */
                  strcat(values_buf[i], values[default_index].value);

                  /* Add remaining values */
                  for (j = 0; j < num_values; j++)
                  {
                     if (j != default_index)
                     {
                        strcat(values_buf[i], "|");
                        strcat(values_buf[i], values[j].value);
                     }
                  }
               }
            }

            variables[option_index].key   = key;
            variables[option_index].value = values_buf[i];
            option_index++;
         }

         /* Set variables */
         environ_cb(RETRO_ENVIRONMENT_SET_VARIABLES, variables);
      }

error:
      /* Clean up */

      if (option_v1_defs_us)
      {
         free(option_v1_defs_us);
         option_v1_defs_us = NULL;
      }

#ifndef HAVE_NO_LANGEXTRA
      if (option_v1_defs_intl)
      {
         free(option_v1_defs_intl);
         option_v1_defs_intl = NULL;
      }
#endif

      if (values_buf)
      {
         for (i = 0; i < num_options; i++)
         {
            if (values_buf[i])
            {
               free(values_buf[i]);
               values_buf[i] = NULL;
            }
         }

         free(values_buf);
         values_buf = NULL;
      }

      if (variables)
      {
         free(variables);
         variables = NULL;
      }
   }
}

#ifdef __cplusplus
}
#endif

#endif
=======
#ifndef LIBRETRO_CORE_OPTIONS_H__
#define LIBRETRO_CORE_OPTIONS_H__

#include <stdlib.h>
#include <string.h>

#include <libretro.h>
#include <retro_inline.h>

#ifndef HAVE_NO_LANGEXTRA
#include "libretro_core_options_intl.h"
#endif

/*
 ********************************
 * VERSION: 2.0
 ********************************
 *
 * - 2.0: Add support for core options v2 interface
 * - 1.3: Move translations to libretro_core_options_intl.h
 *        - libretro_core_options_intl.h includes BOM and utf-8
 *          fix for MSVC 2010-2013
 *        - Added HAVE_NO_LANGEXTRA flag to disable translations
 *          on platforms/compilers without BOM support
 * - 1.2: Use core options v1 interface when
 *        RETRO_ENVIRONMENT_GET_CORE_OPTIONS_VERSION is >= 1
 *        (previously required RETRO_ENVIRONMENT_GET_CORE_OPTIONS_VERSION == 1)
 * - 1.1: Support generation of core options v0 retro_core_option_value
 *        arrays containing options with a single value
 * - 1.0: First commit
*/

#ifdef __cplusplus
extern "C" {
#endif

/*
 ********************************
 * Core Definitions
 ********************************
*/

#if defined(M68K_OVERCLOCK_SHIFT) || defined(Z80_OVERCLOCK_SHIFT)
#define HAVE_OVERCLOCK
#endif

/*
 ********************************
 * Core Option Definitions
 ********************************
*/

/* RETRO_LANGUAGE_ENGLISH */

/* Default language:
 * - All other languages must include the same keys and values
 * - Will be used as a fallback in the event that frontend language
 *   is not available
 * - Will be used as a fallback for any missing entries in
 *   frontend language definition */

struct retro_core_option_v2_category option_cats_us[] = {
   {
      "system",
      "System",
      "Configure base hardware selection / region / BIOS / Sega CD save file parameters."
   },
   {
      "video",
      "Video",
      "Configure aspect ratio / display cropping / video filter / frame skipping parameters."
   },
   {
      "audio",
      "Audio",
      "Configure emulated audio devices."
   },
   {
      "input",
      "Input",
      "Configure light gun / mouse input."
   },
   {
      "hacks",
      "Emulation Hacks",
      "Configure processor overclocking and emulation accuracy parameters affecting low-level performance and compatibility."
   },
   {
      "channel_volume",
      "Advanced Channel Volume Settings",
      "Configure the volume of individual hardware audio channels."
   },
   { NULL, NULL, NULL },
};

struct retro_core_option_v2_definition option_defs_us[] = {
   {
      "genesis_plus_gx_system_hw",
      "System Hardware",
      NULL,
      "Runs loaded content with a specific emulated console. 'Auto' will select the most appropriate system for the current game.",
      NULL,
      "system",
      {
         { "auto",                 "Auto"                 },
         { "sg-1000",              "SG-1000"              },
         { "sg-1000 II",           "SG-1000 II"           },
         { "sg-1000 II + ram ext.","SG-1000 II + RAM Ext."},
         { "mark-III",             "Mark III"             },
         { "master system",        "Master System"        },
         { "master system II",     "Master System II"     },
         { "game gear",            "Game Gear"            },
         { "mega drive / genesis", "Mega Drive/Genesis"   },
         { NULL, NULL },
      },
      "auto"
   },
   {
      "genesis_plus_gx_region_detect",
      "System Region",
      NULL,
      "Specify which region the system is from. For consoles other than the Game Gear, 'PAL' is 50hz while 'NTSC' is 60hz. Games may run faster or slower than normal if the incorrect region is selected.",
      NULL,
      "system",
      {
         { "auto",    "Auto"   },
         { "ntsc-u",  "NTSC-U" },
         { "pal",     "PAL"    },
         { "ntsc-j",  "NTSC-J" },
         { NULL, NULL },
      },
      "auto"
   },
   {
      "genesis_plus_gx_vdp_mode",
      "Force VDP Mode",
      NULL,
      "Overrides the VDP mode to force it to run at either NTSC 60Hz or PAL 50Hz, regardless of system region.",
      NULL,
      "system",
      {
         { "auto",  "Disabled" },
         { "60hz",  "NTSC (60Hz)" },
         { "50hz",  "PAL (50Hz)" },
         { NULL, NULL },
      },
      "auto"
   },
   {
      "genesis_plus_gx_bios",
      "System Boot ROM",
      NULL,
      "Use official BIOS/bootloader for emulated hardware, if present in RetroArch's system directory. Displays console-specific start-up sequence/animation, then runs loaded content.",
      NULL,
      "system",
      {
         { "disabled", NULL },
         { "enabled",  NULL },
         { NULL, NULL },
      },
      "disabled"
   },
   {
      "genesis_plus_gx_system_bram",
      "CD System BRAM",
      NULL,
      "When running Sega CD content, specifies whether to share a single save file between all games from a specific region (Per-BIOS) or to create a separate save file for each game (Per-Game). Note that the Sega CD has limited internal storage, sufficient only for a handful of titles. To avoid running out of space, the 'Per-Game' setting is recommended.",
      NULL,
      "system",
      {
         { "per bios", "Per-BIOS" },
         { "per game", "Per-Game" },
         { NULL, NULL },
      },
      "per bios"
   },
   {
      "genesis_plus_gx_cart_bram",
      "CD Backup Cart BRAM",
      NULL,
      "When running Sega CD content, specifies whether to share a single backup ram cart for all games (Per-Cart) or to create a separate backup ram cart for each game (Per-Game).",
      NULL,
      "system",
      {
         { "per cart", "Per-Cart" },
         { "per game", "Per-Game" },
         { NULL, NULL },
      },
      "per cart"
   },
   {
      "genesis_plus_gx_add_on",
      "CD add-on (MD mode) (Requires Restart)",
      NULL,
      "Specify which add-on to use for CD audio playback with supported Mega Drive/Genesis games.",
      NULL,
      "system",
      {
         { "auto",         "Auto" },
         { "sega/mega cd", "Sega/Mega CD" },
         { "megasd",       "MegaSD" },
         { "none",         "None" },
         { NULL, NULL },
      },
      "auto"
   },
   {
      "genesis_plus_gx_lock_on",
      "Cartridge Lock-On",
      NULL,
      "Lock-On Technology is a Mega Drive/Genesis feature that allowed an older game to connect to the pass-through port of a special cartridge for extended or altered gameplay. This option specifies which type of special 'lock-on' cartridge to emulate. A corresponding bios file must be present in RetroArch's system directory.",
      NULL,
      "system",
      {
         { "disabled",            NULL },
         { "game genie",          "Game Genie" },
         { "action replay (pro)", "Action Replay (Pro)" },
         { "sonic & knuckles",    "Sonic & Knuckles" },
         { NULL, NULL },
      },
      "disabled"
   },
   {
      "genesis_plus_gx_aspect_ratio",
      "Core-Provided Aspect Ratio",
      NULL,
      "Choose the preferred content aspect ratio. This will only apply when RetroArch's aspect ratio is set to 'Core provided' in the Video settings.",
      NULL,
      "video",
      {
         { "auto",     "Auto" },
         { "NTSC PAR", NULL },
         { "PAL PAR",  NULL },
      },
      "auto"
   },
   {
      "genesis_plus_gx_overscan",
      "Borders",
      NULL,
      "Enable this to display the overscan regions at the top/bottom and/or left/right of the screen. These would normally be hidden by the bezel around the edge of a standard-definition television.",
      NULL,
      "video",
      {
         { "disabled",   NULL },
         { "top/bottom", "Top/Bottom" },
         { "left/right", "Left/Right" },
         { "full",       "Full" },
         { NULL, NULL },
      },
      "disabled"
   },
   {
      "genesis_plus_gx_left_border",
      "Hide Master System Side Borders",
      NULL,
      "Cuts off 8 pixels from either the left side of the screen, or both left and right sides when running Master System games.",
      NULL,
      "video",
      {
         { "disabled", NULL },
         { "left border", "Left Border Only" },
         { "left & right borders", "Left & Right Borders" },
         { NULL, NULL },
      },
      "disabled"
   },
   {
      "genesis_plus_gx_gg_extra",
      "Game Gear Extended Screen",
      NULL,
      "Forces Game Gear titles to run in 'SMS' mode, with an increased resolution of 256x192. May show additional content, but typically displays a border of corrupt/unwanted image data.",
      NULL,
      "video",
      {
         { "disabled", NULL },
         { "enabled",  NULL },
         { NULL, NULL },
      },
      "disabled"
   },
   {
      "genesis_plus_gx_blargg_ntsc_filter",
      "Blargg NTSC Filter",
      NULL,
      "Apply a video filter to mimic various NTSC TV signals.",
      NULL,
      "video",
      {
         { "disabled",   NULL },
         { "monochrome", "Monochrome" },
         { "composite",  "Composite" },
         { "svideo",     "S-Video" },
         { "rgb",        "RGB" },
         { NULL, NULL },
      },
      "disabled"
   },
   {
      "genesis_plus_gx_lcd_filter",
      "LCD Ghosting Filter",
      NULL,
      "Apply an image 'ghosting' filter to mimic the display characteristics of the Game Gear and 'Genesis Nomad' LCD panels.",
      NULL,
      "video",
      {
         { "disabled", NULL },
         { "enabled",  NULL },
         { NULL, NULL },
      },
      "disabled"
   },
   {
      "genesis_plus_gx_render",
      "Interlaced Mode 2 Output",
      NULL,
      "Interlaced Mode 2 allows the Mega Drive/Genesis to output a double height (high resolution) 320x448 image by drawing alternate scanlines each frame (this is used by 'Sonic the Hedgehog 2' and 'Combat Cars' multiplayer modes). 'Single Field' mimics original hardware, producing each field (320x224) alternatively with flickering/interlacing artefacts. 'Double Field' simulates the interlaced display, which stabilises the image but causes mild blurring.",
      NULL,
      "video",
      {
         { "single field", "Single Field" },
         { "double field", "Double Field" },
         { NULL, NULL },
      },
      "single field"
   },
   {
      "genesis_plus_gx_frameskip",
      "Frameskip",
      NULL,
      "Skip frames to avoid audio buffer under-run (crackling). Improves performance at the expense of visual smoothness. 'Auto' skips frames when advised by the frontend. 'Manual' utilises the 'Frameskip Threshold (%)' setting.",
      NULL,
      "video",
      {
         { "disabled", NULL },
         { "auto",     "Auto" },
         { "manual",   "Manual" },
         { NULL, NULL },
      },
      "disabled"
   },
   {
      "genesis_plus_gx_frameskip_threshold",
      "Frameskip Threshold (%)",
      NULL,
      "When 'Frameskip' is set to 'Manual', specifies the audio buffer occupancy threshold (percentage) below which frames will be skipped. Higher values reduce the risk of crackling by causing frames to be dropped more frequently.",
      NULL,
      "video",
      {
         { "15", NULL },
         { "18", NULL },
         { "21", NULL },
         { "24", NULL },
         { "27", NULL },
         { "30", NULL },
         { "33", NULL },
         { "36", NULL },
         { "39", NULL },
         { "42", NULL },
         { "45", NULL },
         { "48", NULL },
         { "51", NULL },
         { "54", NULL },
         { "57", NULL },
         { "60", NULL },
         { NULL, NULL },
      },
      "33"
   },
   {
      "genesis_plus_gx_ym2413",
      "Master System FM (YM2413)",
      NULL,
      "Enable emulation of the FM Sound Unit used by certain Sega Mark III/Master System games for enhanced audio output.",
      NULL,
      "audio",
      {
         { "auto",     "Auto" },
         { "disabled", NULL },
         { "enabled",  NULL },
         { NULL, NULL },
      },
      "auto"
   },
#ifdef HAVE_OPLL_CORE
   {
      "genesis_plus_gx_ym2413_core",
      "Master System FM (YM2413) Core",
      NULL,
      "Select method used to emulate the FM Sound Unit of the Sega Mark III/Master System. 'MAME' option is fast, and runs full speed on most systems. 'Nuked' option is cycle accurate, very high quality, and has substantial CPU requirements.",
      NULL,
      "audio",
      {
         { "mame",  "MAME" },
         { "nuked", "Nuked" },
         { NULL, NULL },
      },
      "mame"
   },
#endif
   {
      "genesis_plus_gx_ym2612",
      "Mega Drive / Genesis FM",
      NULL,
#ifdef HAVE_YM3438_CORE
      "Select method used to emulate the FM synthesizer (main sound generator) of the Mega Drive/Genesis. 'MAME' options are fast, and run full speed on most systems. 'Nuked' options are cycle accurate, very high quality, and have substantial CPU requirements. The 'YM2612' chip is used by the original Model 1 Mega Drive/Genesis. The 'YM3438' is used in later Mega Drive/Genesis revisions.",
#else
      "Select method used to emulate the FM synthesizer (main sound generator) of the Mega Drive/Genesis. The 'YM2612' chip is used by the original Model 1 Mega Drive/Genesis. The 'YM3438' is used in later Mega Drive/Genesis revisions.",
#endif
      NULL,
      "audio",
      {
         { "mame (ym2612)",          "MAME (YM2612)" },
         { "mame (asic ym3438)",     "MAME (ASIC YM3438)" },
         { "mame (enhanced ym3438)", "MAME (Enhanced YM3438)" },
#ifdef HAVE_YM3438_CORE
         { "nuked (ym2612)",         "Nuked (YM2612)" },
         { "nuked (ym3438)",         "Nuked (YM3438)" },
#endif
         { NULL, NULL },
      },
      "mame (ym2612)"
   },
   {
      "genesis_plus_gx_sound_output",
      "Sound Output",
      NULL,
      "Select stereo or mono sound reproduction.",
      NULL,
      "audio",
      {
         { "stereo", "Stereo" },
         { "mono",   "Mono" },
         { NULL, NULL },
      },
      "stereo"
   },
   {
      "genesis_plus_gx_audio_filter",
      "Audio Filter",
      NULL,
      "Enable a low pass audio filter to better simulate the characteristic sound of a Model 1 Mega Drive/Genesis.",
      NULL,
      "audio",
      {
         { "disabled", NULL },
         { "low-pass", "Low-Pass" },
#if HAVE_EQ
         { "EQ",       NULL },
#endif
         { NULL, NULL },
      },
      "disabled"
   },
   {
      "genesis_plus_gx_lowpass_range",
      "Low-Pass Filter %",
      NULL,
      "Specify the cut-off frequency of the audio low pass filter. A higher value increases the perceived 'strength' of the filter, since a wider range of the high frequency spectrum is attenuated.",
      NULL,
      "audio",
      {
         { "5",  NULL },
         { "10", NULL },
         { "15", NULL },
         { "20", NULL },
         { "25", NULL },
         { "30", NULL },
         { "35", NULL },
         { "40", NULL },
         { "45", NULL },
         { "50", NULL },
         { "55", NULL },
         { "60", NULL },
         { "65", NULL },
         { "70", NULL },
         { "75", NULL },
         { "80", NULL },
         { "85", NULL },
         { "90", NULL },
         { "95", NULL },
         { NULL, NULL },
      },
      "60"
   },
   {
      "genesis_plus_gx_psg_preamp",
      "PSG Preamp Level",
      NULL,
      "Set the audio preamplifier level of the emulated SN76496 4-channel Programmable Sound Generator found in the SG-1000, Sega Mark III, Master System, Game Gear and Mega Drive/Genesis.",
      NULL,
      "audio",
      {
         { "0",   NULL },
         { "5",   NULL },
         { "10",  NULL },
         { "15",  NULL },
         { "20",  NULL },
         { "25",  NULL },
         { "30",  NULL },
         { "35",  NULL },
         { "40",  NULL },
         { "45",  NULL },
         { "50",  NULL },
         { "55",  NULL },
         { "60",  NULL },
         { "65",  NULL },
         { "70",  NULL },
         { "75",  NULL },
         { "80",  NULL },
         { "85",  NULL },
         { "90",  NULL },
         { "95",  NULL },
         { "100", NULL },
         { "105", NULL },
         { "110", NULL },
         { "115", NULL },
         { "120", NULL },
         { "125", NULL },
         { "130", NULL },
         { "135", NULL },
         { "140", NULL },
         { "145", NULL },
         { "150", NULL },
         { "155", NULL },
         { "160", NULL },
         { "165", NULL },
         { "170", NULL },
         { "175", NULL },
         { "180", NULL },
         { "185", NULL },
         { "190", NULL },
         { "195", NULL },
         { "200", NULL },
         { NULL, NULL },
      },
      "150"
   },
   {
      "genesis_plus_gx_fm_preamp",
      "FM Preamp Level",
      NULL,
      "Set the audio preamplifier level of the emulated Mega Drive/Genesis FM sound synthetizer or Sega Mark III/Master System FM Sound Unit.",
      NULL,
      "audio",
      {
         { "0",   NULL },
         { "5",   NULL },
         { "10",  NULL },
         { "15",  NULL },
         { "20",  NULL },
         { "25",  NULL },
         { "30",  NULL },
         { "35",  NULL },
         { "40",  NULL },
         { "45",  NULL },
         { "50",  NULL },
         { "55",  NULL },
         { "60",  NULL },
         { "65",  NULL },
         { "70",  NULL },
         { "75",  NULL },
         { "80",  NULL },
         { "85",  NULL },
         { "90",  NULL },
         { "95",  NULL },
         { "100", NULL },
         { "105", NULL },
         { "110", NULL },
         { "115", NULL },
         { "120", NULL },
         { "125", NULL },
         { "130", NULL },
         { "135", NULL },
         { "140", NULL },
         { "145", NULL },
         { "150", NULL },
         { "155", NULL },
         { "160", NULL },
         { "165", NULL },
         { "170", NULL },
         { "175", NULL },
         { "180", NULL },
         { "185", NULL },
         { "190", NULL },
         { "195", NULL },
         { "200", NULL },
         { NULL, NULL },
      },
      "100"
   },
   {
      "genesis_plus_gx_cdda_volume",
      "CD-DA Volume",
      NULL,
      "Adjust the mixing volume of the emulated CD audio playback output.",
      NULL,
      "audio",
      {
         { "0",   NULL },
         { "5",   NULL },
         { "10",  NULL },
         { "15",  NULL },
         { "20",  NULL },
         { "25",  NULL },
         { "30",  NULL },
         { "35",  NULL },
         { "40",  NULL },
         { "45",  NULL },
         { "50",  NULL },
         { "55",  NULL },
         { "60",  NULL },
         { "65",  NULL },
         { "70",  NULL },
         { "75",  NULL },
         { "80",  NULL },
         { "85",  NULL },
         { "90",  NULL },
         { "95",  NULL },
         { "100", NULL },
         { NULL, NULL },
      },
      "100"
   },
   {
      "genesis_plus_gx_pcm_volume",
      "PCM Volume",
      NULL,
      "Adjust the mixing volume of the emulated Sega CD / Mega CD RF5C164 PCM sound generator output.",
      NULL,
      "audio",
      {
         { "0",   NULL },
         { "5",   NULL },
         { "10",  NULL },
         { "15",  NULL },
         { "20",  NULL },
         { "25",  NULL },
         { "30",  NULL },
         { "35",  NULL },
         { "40",  NULL },
         { "45",  NULL },
         { "50",  NULL },
         { "55",  NULL },
         { "60",  NULL },
         { "65",  NULL },
         { "70",  NULL },
         { "75",  NULL },
         { "80",  NULL },
         { "85",  NULL },
         { "90",  NULL },
         { "95",  NULL },
         { "100", NULL },
         { NULL, NULL },
      },
      "100"
   },
#ifdef HAVE_EQ
   {
      "genesis_plus_gx_audio_eq_low",
      "EQ Low",
      NULL,
      "Adjust the low range band of the internal audio equaliser.",
      NULL,
      "audio",
      {
         { "0",   NULL },
         { "5",   NULL },
         { "10",  NULL },
         { "15",  NULL },
         { "20",  NULL },
         { "25",  NULL },
         { "30",  NULL },
         { "35",  NULL },
         { "40",  NULL },
         { "45",  NULL },
         { "50",  NULL },
         { "55",  NULL },
         { "60",  NULL },
         { "65",  NULL },
         { "70",  NULL },
         { "75",  NULL },
         { "80",  NULL },
         { "85",  NULL },
         { "90",  NULL },
         { "95",  NULL },
         { "100", NULL },
         { NULL, NULL },
      },
      "100"
   },
   {
      "genesis_plus_gx_audio_eq_mid",
      "EQ Mid",
      NULL,
      "Adjust the middle range band of the internal audio equaliser.",
      NULL,
      "audio",
      {
         { "0",   NULL },
         { "5",   NULL },
         { "10",  NULL },
         { "15",  NULL },
         { "20",  NULL },
         { "25",  NULL },
         { "30",  NULL },
         { "35",  NULL },
         { "40",  NULL },
         { "45",  NULL },
         { "50",  NULL },
         { "55",  NULL },
         { "60",  NULL },
         { "65",  NULL },
         { "70",  NULL },
         { "75",  NULL },
         { "80",  NULL },
         { "85",  NULL },
         { "90",  NULL },
         { "95",  NULL },
         { "100", NULL },
         { NULL, NULL },
      },
      "100"
   },
   {
      "genesis_plus_gx_audio_eq_high",
      "EQ High",
      NULL,
      "Adjust the high range band of the internal audio equaliser.",
      NULL,
      "audio",
      {
         { "0",   NULL },
         { "5",   NULL },
         { "10",  NULL },
         { "15",  NULL },
         { "20",  NULL },
         { "25",  NULL },
         { "30",  NULL },
         { "35",  NULL },
         { "40",  NULL },
         { "45",  NULL },
         { "50",  NULL },
         { "55",  NULL },
         { "60",  NULL },
         { "65",  NULL },
         { "70",  NULL },
         { "75",  NULL },
         { "80",  NULL },
         { "85",  NULL },
         { "90",  NULL },
         { "95",  NULL },
         { "100", NULL },
         { NULL, NULL },
      },
      "100"
   },
#endif
   {
      "genesis_plus_gx_gun_input",
      "Light Gun Input",
      NULL,
      "Use a mouse-controlled 'Light Gun' or 'Touchscreen' input.",
      NULL,
      "input",
      {
         { "lightgun",    "Light Gun" },
         { "touchscreen", "Touchscreen" },
         { NULL, NULL },
      },
      "lightgun"
   },
   {
      "genesis_plus_gx_gun_cursor",
      "Show Light Gun Crosshair",
      NULL,
      "Display light gun crosshairs when using the 'MD Menacer', 'MD Justifiers' and 'MS Light Phaser' input device types.",
      NULL,
      "input",
      {
         { "disabled", NULL },
         { "enabled",  NULL },
         { NULL, NULL },
      },
      "disabled"
   },
   {
      "genesis_plus_gx_invert_mouse",
      "Invert Mouse Y-Axis",
      NULL,
      "Inverts the Y-axis of the 'MD Mouse' input device type.",
      NULL,
      "input",
      {
         { "disabled", NULL },
         { "enabled",  NULL },
         { NULL, NULL },
      },
      "disabled"
   },
   {
      "genesis_plus_gx_no_sprite_limit",
      "Remove Per-Line Sprite Limit",
      NULL,
      "Removes the original sprite-per-scanline hardware limit. This reduces flickering but can cause visual glitches, as some games exploit the hardware limit to generate special effects.",
      NULL,
      "hacks",
      {
         { "disabled", NULL },
         { "enabled",  NULL },
         { NULL, NULL },
      },
      "disabled"
   },
   {
      "genesis_plus_gx_enhanced_vscroll",
      "Enhanced per-tile vertical scroll",
      NULL,
      "Allows each individual cell to be scrolled vertically, instead of 16px 2-cell, by averaging out with the vscroll value of the neighbouring cell. This hack only applies to few games that use 2-cell vertical scroll mode.",
      NULL,
      "hacks",
      {
         { "disabled", NULL },
         { "enabled",  NULL },
         { NULL, NULL },
      },
      "disabled"
   },
   {
      "genesis_plus_gx_enhanced_vscroll_limit",
      "Enhanced per-tile vertical scroll limit",
      NULL,
      "Only when Enchance per-tile vertical scroll is enabled. Adjusts the limit of the vertical scroll enhancement. When the vscroll difference between neighbouring tiles is bigger than this limit, the enhancement is disabled.",
      NULL,
      "hacks",
      {
         { "2", NULL },
         { "3",  NULL },
         { "4", NULL },
         { "5",  NULL },
         { "6", NULL },
         { "7",  NULL },
         { "8", NULL },
         { "9",  NULL },
         { "10", NULL },
         { "11",  NULL },
         { "12", NULL },
         { "13",  NULL },
         { "14", NULL },
         { "15",  NULL },
         { "16", NULL },
         { NULL, NULL },
      },
      "8"
   },
#ifdef HAVE_OVERCLOCK
   {
      "genesis_plus_gx_overclock",
      "CPU Speed",
      NULL,
      "Overclock the emulated CPU. Can reduce slowdown, but may cause glitches.",
      NULL,
      "hacks",
      {
         { "100%", NULL },
         { "125%", NULL },
         { "150%", NULL },
         { "175%", NULL },
         { "200%", NULL },
         { NULL, NULL },
      },
      "100%"
   },
#endif
   {
      "genesis_plus_gx_force_dtack",
      "System Lock-Ups",
      NULL,
      "Emulate system lock-ups that occur on real hardware when performing illegal address access. This should only be disabled when playing certain demos and homebrew that rely on illegal behaviour for correct operation.",
      NULL,
      "hacks",
      {
         { "enabled",  NULL },
         { "disabled", NULL },
         { NULL, NULL },
      },
      "enabled"
   },
   {
      "genesis_plus_gx_addr_error",
      "68K Address Error",
      NULL,
      "The Mega Drive/Genesis Main CPU (Motorola 68000) generates an Address Error exception (crash) when attempting to perform unaligned memory access. Enabling '68K Address Error' simulates this behaviour. It should only be disabled when playing ROM hacks, since these are typically developed using less accurate emulators and may rely on invalid RAM access for correct operation.",
      NULL,
      "hacks",
      {
         { "enabled",  NULL },
         { "disabled", NULL },
         { NULL, NULL },
      },
      "enabled"
   },
   {
      "genesis_plus_gx_cd_latency",
      "CD access time",
      NULL,
        "Simulate original CD hardware latency when initiating a read or seeking to a specific location on loaded disc. This is required by a few CD games that crash if CD data is available too soon and also fixes CD audio desync issues in some games. Disabling this can be useful with MSU-MD games as it makes CD audio tracks loops more seamless.",
      NULL,
      "hacks",
      {
         { "enabled",  NULL },
         { "disabled", NULL },
         { NULL, NULL },
      },
      "enabled"
   },
#ifdef USE_PER_SOUND_CHANNELS_CONFIG
   {
      "genesis_plus_gx_show_advanced_audio_settings",
      "Show Advanced Audio Volume Settings (Reopen menu)",
      NULL,
      "Enable configuration of low-level audio channel parameters. NOTE: Quick Menu must be toggled for this setting to take effect.",
      NULL,
      "channel_volume",
      {
         { "enabled",  NULL },
         { "disabled", NULL },
         { NULL, NULL},
      },
      "disabled"
   },
   {
      "genesis_plus_gx_psg_channel_0_volume",
      "PSG Tone Channel 0 Volume %",
      NULL,
      "Reduce the volume of the PSG Tone Channel 0.",
      NULL,
      "channel_volume",
      {
         { "0",   NULL },
         { "10",  NULL },
         { "20",  NULL },
         { "30",  NULL },
         { "40",  NULL },
         { "50",  NULL },
         { "60",  NULL },
         { "70",  NULL },
         { "80",  NULL },
         { "90",  NULL },
         { "100", NULL },
         { NULL, NULL },
      },
      "100"
   },
   {
      "genesis_plus_gx_psg_channel_1_volume",
      "PSG Tone Channel 1 Volume %",
      NULL,
      "Reduce the volume of the PSG Tone Channel 1.",
      NULL,
      "channel_volume",
      {
         { "0",   NULL },
         { "10",  NULL },
         { "20",  NULL },
         { "30",  NULL },
         { "40",  NULL },
         { "50",  NULL },
         { "60",  NULL },
         { "70",  NULL },
         { "80",  NULL },
         { "90",  NULL },
         { "100", NULL },
         { NULL, NULL },
      },
      "100"
   },
   {
      "genesis_plus_gx_psg_channel_2_volume",
      "PSG Tone Channel 2 Volume %",
      NULL,
      "Reduce the volume of the PSG Tone Channel 2.",
      NULL,
      "channel_volume",
      {
         { "0",   NULL },
         { "10",  NULL },
         { "20",  NULL },
         { "30",  NULL },
         { "40",  NULL },
         { "50",  NULL },
         { "60",  NULL },
         { "70",  NULL },
         { "80",  NULL },
         { "90",  NULL },
         { "100", NULL },
         { NULL, NULL },
      },
      "100"
   },
   {
      "genesis_plus_gx_psg_channel_3_volume",
      "PSG Noise Channel 3 Volume %",
      NULL,
      "Reduce the volume of the PSG Noise Channel 3.",
      NULL,
      "channel_volume",
      {
         { "0",   NULL },
         { "10",  NULL },
         { "20",  NULL },
         { "30",  NULL },
         { "40",  NULL },
         { "50",  NULL },
         { "60",  NULL },
         { "70",  NULL },
         { "80",  NULL },
         { "90",  NULL },
         { "100", NULL },
         { NULL, NULL },
      },
      "100"
   },
   {
      "genesis_plus_gx_md_channel_0_volume",
      "Mega Drive / Genesis FM Channel 0 Volume %",
      NULL,
      "Reduce the volume of the Mega Drive / Genesis FM Channel 0. Only works with MAME FM emulators.",
      NULL,
      "channel_volume",
      {
         { "0",   NULL },
         { "10",  NULL },
         { "20",  NULL },
         { "30",  NULL },
         { "40",  NULL },
         { "50",  NULL },
         { "60",  NULL },
         { "70",  NULL },
         { "80",  NULL },
         { "90",  NULL },
         { "100", NULL },
         { NULL, NULL },
      },
      "100"
   },
   {
      "genesis_plus_gx_md_channel_1_volume",
      "Mega Drive / Genesis FM Channel 1 Volume %",
      NULL,
      "Reduce the volume of the Mega Drive / Genesis FM Channel 1. Only works with MAME FM emulators.",
      NULL,
      "channel_volume",
      {
         { "0",   NULL },
         { "10",  NULL },
         { "20",  NULL },
         { "30",  NULL },
         { "40",  NULL },
         { "50",  NULL },
         { "60",  NULL },
         { "70",  NULL },
         { "80",  NULL },
         { "90",  NULL },
         { "100", NULL },
         { NULL, NULL },
      },
      "100"
   },
   {
      "genesis_plus_gx_md_channel_2_volume",
      "Mega Drive / Genesis FM Channel 2 Volume %",
      NULL,
      "Reduce the volume of the Mega Drive / Genesis FM Channel 2. Only works with MAME FM emulators.",
      NULL,
      "channel_volume",
      {
         { "0",   NULL },
         { "10",  NULL },
         { "20",  NULL },
         { "30",  NULL },
         { "40",  NULL },
         { "50",  NULL },
         { "60",  NULL },
         { "70",  NULL },
         { "80",  NULL },
         { "90",  NULL },
         { "100", NULL },
         { NULL, NULL },
      },
      "100"
   },
   {
      "genesis_plus_gx_md_channel_3_volume",
      "Mega Drive / Genesis FM Channel 3 Volume %",
      NULL,
      "Reduce the volume of the Mega Drive / Genesis FM Channel 3. Only works with MAME FM emulators.",
      NULL,
      "channel_volume",
      {
         { "0",   NULL },
         { "10",  NULL },
         { "20",  NULL },
         { "30",  NULL },
         { "40",  NULL },
         { "50",  NULL },
         { "60",  NULL },
         { "70",  NULL },
         { "80",  NULL },
         { "90",  NULL },
         { "100", NULL },
         { NULL, NULL },
      },
      "100"
   },
   {
      "genesis_plus_gx_md_channel_4_volume",
      "Mega Drive / Genesis FM Channel 4 Volume %",
      NULL,
      "Reduce the volume of the Mega Drive / Genesis FM Channel 4. Only works with MAME FM emulators.",
      NULL,
      "channel_volume",
      {
         { "0",   NULL },
         { "10",  NULL },
         { "20",  NULL },
         { "30",  NULL },
         { "40",  NULL },
         { "50",  NULL },
         { "60",  NULL },
         { "70",  NULL },
         { "80",  NULL },
         { "90",  NULL },
         { "100", NULL },
         { NULL, NULL },
      },
      "100"
   },
   {
      "genesis_plus_gx_md_channel_5_volume",
      "Mega Drive / Genesis FM Channel 5 Volume %",
      NULL,
      "Reduce the volume of the Mega Drive / Genesis FM Channel 5. Only works with MAME FM emulators.",
      NULL,
      "channel_volume",
      {
         { "0",   NULL },
         { "10",  NULL },
         { "20",  NULL },
         { "30",  NULL },
         { "40",  NULL },
         { "50",  NULL },
         { "60",  NULL },
         { "70",  NULL },
         { "80",  NULL },
         { "90",  NULL },
         { "100", NULL },
         { NULL, NULL },
      },
      "100"
   },
   {
      "genesis_plus_gx_sms_fm_channel_0_volume",
      "Master System FM (YM2413) Channel 0 Volume %",
      NULL,
      "Reduce the volume of the Master System FM Channel 0.",
      NULL,
      "channel_volume",
      {
         { "0",   NULL },
         { "10",  NULL },
         { "20",  NULL },
         { "30",  NULL },
         { "40",  NULL },
         { "50",  NULL },
         { "60",  NULL },
         { "70",  NULL },
         { "80",  NULL },
         { "90",  NULL },
         { "100", NULL },
         { NULL, NULL },
      },
      "100"
   },
   {
      "genesis_plus_gx_sms_fm_channel_1_volume",
      "Master System FM (YM2413) Channel 1 Volume %",
      NULL,
      "Reduce the volume of the Master System FM Channel 1.",
      NULL,
      "channel_volume",
      {
         { "0",   NULL },
         { "10",  NULL },
         { "20",  NULL },
         { "30",  NULL },
         { "40",  NULL },
         { "50",  NULL },
         { "60",  NULL },
         { "70",  NULL },
         { "80",  NULL },
         { "90",  NULL },
         { "100", NULL },
         { NULL, NULL },
      },
      "100"
   },
   {
      "genesis_plus_gx_sms_fm_channel_2_volume",
      "Master System FM (YM2413) Channel 2 Volume %",
      NULL,
      "Reduce the volume of the Master System FM Channel 2.",
      NULL,
      "channel_volume",
      {
         { "0",   NULL },
         { "10",  NULL },
         { "20",  NULL },
         { "30",  NULL },
         { "40",  NULL },
         { "50",  NULL },
         { "60",  NULL },
         { "70",  NULL },
         { "80",  NULL },
         { "90",  NULL },
         { "100", NULL },
         { NULL, NULL },
      },
      "100"
   },
   {
      "genesis_plus_gx_sms_fm_channel_3_volume",
      "Master System FM (YM2413) Channel 3 Volume %",
      NULL,
      "Reduce the volume of the Master System FM Channel 3.",
      NULL,
      "channel_volume",
      {
         { "0",   NULL },
         { "10",  NULL },
         { "20",  NULL },
         { "30",  NULL },
         { "40",  NULL },
         { "50",  NULL },
         { "60",  NULL },
         { "70",  NULL },
         { "80",  NULL },
         { "90",  NULL },
         { "100", NULL },
         { NULL, NULL },
      },
      "100"
   },
   {
      "genesis_plus_gx_sms_fm_channel_4_volume",
      "Master System FM (YM2413) Channel 4 Volume %",
      NULL,
      "Reduce the volume of the Master System FM Channel 4.",
      NULL,
      "channel_volume",
      {
         { "0",   NULL },
         { "10",  NULL },
         { "20",  NULL },
         { "30",  NULL },
         { "40",  NULL },
         { "50",  NULL },
         { "60",  NULL },
         { "70",  NULL },
         { "80",  NULL },
         { "90",  NULL },
         { "100", NULL },
         { NULL, NULL },
      },
      "100"
   },
   {
      "genesis_plus_gx_sms_fm_channel_5_volume",
      "Master System FM (YM2413) Channel 5 Volume %",
      NULL,
      "Reduce the volume of the Master System FM Channel 5.",
      NULL,
      "channel_volume",
      {
         { "0",   NULL },
         { "10",  NULL },
         { "20",  NULL },
         { "30",  NULL },
         { "40",  NULL },
         { "50",  NULL },
         { "60",  NULL },
         { "70",  NULL },
         { "80",  NULL },
         { "90",  NULL },
         { "100", NULL },
         { NULL, NULL },
      },
      "100"
   },
   {
      "genesis_plus_gx_sms_fm_channel_6_volume",
      "Master System FM (YM2413) Channel 6 Volume %",
      NULL,
      "Reduce the volume of the Master System FM Channel 6.",
      NULL,
      "channel_volume",
      {
         { "0",   NULL },
         { "10",  NULL },
         { "20",  NULL },
         { "30",  NULL },
         { "40",  NULL },
         { "50",  NULL },
         { "60",  NULL },
         { "70",  NULL },
         { "80",  NULL },
         { "90",  NULL },
         { "100", NULL },
         { NULL, NULL },
      },
      "100"
   },
   {
      "genesis_plus_gx_sms_fm_channel_7_volume",
      "Master System FM (YM2413) Channel 7 Volume %",
      NULL,
      "Reduce the volume of the Master System FM Channel 7.",
      NULL,
      "channel_volume",
      {
         { "0",   NULL },
         { "10",  NULL },
         { "20",  NULL },
         { "30",  NULL },
         { "40",  NULL },
         { "50",  NULL },
         { "60",  NULL },
         { "70",  NULL },
         { "80",  NULL },
         { "90",  NULL },
         { "100", NULL },
         { NULL, NULL },
      },
      "100"
   },
   {
      "genesis_plus_gx_sms_fm_channel_8_volume",
      "Master System FM (YM2413) Channel 8 Volume %",
      NULL,
      "Reduce the volume of the Master System FM Channel 8.",
      NULL,
      "channel_volume",
      {
         { "0",   NULL },
         { "10",  NULL },
         { "20",  NULL },
         { "30",  NULL },
         { "40",  NULL },
         { "50",  NULL },
         { "60",  NULL },
         { "70",  NULL },
         { "80",  NULL },
         { "90",  NULL },
         { "100", NULL },
         { NULL, NULL },
      },
      "100"
   },
#endif
   { NULL, NULL, NULL, NULL, NULL, NULL, {{0}}, NULL },
};

struct retro_core_options_v2 options_us = {
   option_cats_us,
   option_defs_us
};

/*
 ********************************
 * Language Mapping
 ********************************
*/

#ifndef HAVE_NO_LANGEXTRA
struct retro_core_options_v2 *options_intl[RETRO_LANGUAGE_LAST] = {
   &options_us,    /* RETRO_LANGUAGE_ENGLISH */
   NULL,           /* RETRO_LANGUAGE_JAPANESE */
   NULL,           /* RETRO_LANGUAGE_FRENCH */
   NULL,           /* RETRO_LANGUAGE_SPANISH */
   NULL,           /* RETRO_LANGUAGE_GERMAN */
   NULL,           /* RETRO_LANGUAGE_ITALIAN */
   NULL,           /* RETRO_LANGUAGE_DUTCH */
   &options_pt_br, /* RETRO_LANGUAGE_PORTUGUESE_BRAZIL */
   NULL,           /* RETRO_LANGUAGE_PORTUGUESE_PORTUGAL */
   NULL,           /* RETRO_LANGUAGE_RUSSIAN */
   NULL,           /* RETRO_LANGUAGE_KOREAN */
   NULL,           /* RETRO_LANGUAGE_CHINESE_TRADITIONAL */
   NULL,           /* RETRO_LANGUAGE_CHINESE_SIMPLIFIED */
   NULL,           /* RETRO_LANGUAGE_ESPERANTO */
   NULL,           /* RETRO_LANGUAGE_POLISH */
   NULL,           /* RETRO_LANGUAGE_VIETNAMESE */
   NULL,           /* RETRO_LANGUAGE_ARABIC */
   NULL,           /* RETRO_LANGUAGE_GREEK */
   &options_tr,    /* RETRO_LANGUAGE_TURKISH */
   NULL,           /* RETRO_LANGUAGE_SLOVAK */
   NULL,           /* RETRO_LANGUAGE_PERSIAN */
   NULL,           /* RETRO_LANGUAGE_HEBREW */
   NULL,           /* RETRO_LANGUAGE_ASTURIAN */
   NULL,           /* RETRO_LANGUAGE_FINNISH */
};
#endif

/*
 ********************************
 * Functions
 ********************************
*/

/* Handles configuration/setting of core options.
 * Should be called as early as possible - ideally inside
 * retro_set_environment(), and no later than retro_load_game()
 * > We place the function body in the header to avoid the
 *   necessity of adding more .c files (i.e. want this to
 *   be as painless as possible for core devs)
 */

INLINE void libretro_set_core_options(retro_environment_t environ_cb,
      bool *categories_supported)
{
   unsigned version  = 0;
#ifndef HAVE_NO_LANGEXTRA
   unsigned language = 0;
#endif

   if (!environ_cb || !categories_supported)
      return;

   *categories_supported = false;

   if (!environ_cb(RETRO_ENVIRONMENT_GET_CORE_OPTIONS_VERSION, &version))
      version = 0;

   if (version >= 2)
   {
#ifndef HAVE_NO_LANGEXTRA
      struct retro_core_options_v2_intl core_options_intl;

      core_options_intl.us    = &options_us;
      core_options_intl.local = NULL;

      if (environ_cb(RETRO_ENVIRONMENT_GET_LANGUAGE, &language) &&
          (language < RETRO_LANGUAGE_LAST) && (language != RETRO_LANGUAGE_ENGLISH))
         core_options_intl.local = options_intl[language];

      *categories_supported = environ_cb(RETRO_ENVIRONMENT_SET_CORE_OPTIONS_V2_INTL,
            &core_options_intl);
#else
      *categories_supported = environ_cb(RETRO_ENVIRONMENT_SET_CORE_OPTIONS_V2,
            &options_us);
#endif
   }
   else
   {
      size_t i, j;
      size_t option_index              = 0;
      size_t num_options               = 0;
      struct retro_core_option_definition
            *option_v1_defs_us         = NULL;
#ifndef HAVE_NO_LANGEXTRA
      size_t num_options_intl          = 0;
      struct retro_core_option_v2_definition
            *option_defs_intl          = NULL;
      struct retro_core_option_definition
            *option_v1_defs_intl       = NULL;
      struct retro_core_options_intl
            core_options_v1_intl;
#endif
      struct retro_variable *variables = NULL;
      char **values_buf                = NULL;

      /* Determine total number of options */
      while (true)
      {
         if (option_defs_us[num_options].key)
            num_options++;
         else
            break;
      }

      if (version >= 1)
      {
         /* Allocate US array */
         option_v1_defs_us = (struct retro_core_option_definition *)
               calloc(num_options + 1, sizeof(struct retro_core_option_definition));

         /* Copy parameters from option_defs_us array */
         for (i = 0; i < num_options; i++)
         {
            struct retro_core_option_v2_definition *option_def_us = &option_defs_us[i];
            struct retro_core_option_value *option_values         = option_def_us->values;
            struct retro_core_option_definition *option_v1_def_us = &option_v1_defs_us[i];
            struct retro_core_option_value *option_v1_values      = option_v1_def_us->values;

            option_v1_def_us->key           = option_def_us->key;
            option_v1_def_us->desc          = option_def_us->desc;
            option_v1_def_us->info          = option_def_us->info;
            option_v1_def_us->default_value = option_def_us->default_value;

            /* Values must be copied individually... */
            while (option_values->value)
            {
               option_v1_values->value = option_values->value;
               option_v1_values->label = option_values->label;

               option_values++;
               option_v1_values++;
            }
         }

#ifndef HAVE_NO_LANGEXTRA
         if (environ_cb(RETRO_ENVIRONMENT_GET_LANGUAGE, &language) &&
             (language < RETRO_LANGUAGE_LAST) && (language != RETRO_LANGUAGE_ENGLISH) &&
             options_intl[language])
            option_defs_intl = options_intl[language]->definitions;

         if (option_defs_intl)
         {
            /* Determine number of intl options */
            while (true)
            {
               if (option_defs_intl[num_options_intl].key)
                  num_options_intl++;
               else
                  break;
            }

            /* Allocate intl array */
            option_v1_defs_intl = (struct retro_core_option_definition *)
                  calloc(num_options_intl + 1, sizeof(struct retro_core_option_definition));

            /* Copy parameters from option_defs_intl array */
            for (i = 0; i < num_options_intl; i++)
            {
               struct retro_core_option_v2_definition *option_def_intl = &option_defs_intl[i];
               struct retro_core_option_value *option_values           = option_def_intl->values;
               struct retro_core_option_definition *option_v1_def_intl = &option_v1_defs_intl[i];
               struct retro_core_option_value *option_v1_values        = option_v1_def_intl->values;

               option_v1_def_intl->key           = option_def_intl->key;
               option_v1_def_intl->desc          = option_def_intl->desc;
               option_v1_def_intl->info          = option_def_intl->info;
               option_v1_def_intl->default_value = option_def_intl->default_value;

               /* Values must be copied individually... */
               while (option_values->value)
               {
                  option_v1_values->value = option_values->value;
                  option_v1_values->label = option_values->label;

                  option_values++;
                  option_v1_values++;
               }
            }
         }

         core_options_v1_intl.us    = option_v1_defs_us;
         core_options_v1_intl.local = option_v1_defs_intl;

         environ_cb(RETRO_ENVIRONMENT_SET_CORE_OPTIONS_INTL, &core_options_v1_intl);
#else
         environ_cb(RETRO_ENVIRONMENT_SET_CORE_OPTIONS, option_v1_defs_us);
#endif
      }
      else
      {
         /* Allocate arrays */
         variables  = (struct retro_variable *)calloc(num_options + 1,
               sizeof(struct retro_variable));
         values_buf = (char **)calloc(num_options, sizeof(char *));

         if (!variables || !values_buf)
            goto error;

         /* Copy parameters from option_defs_us array */
         for (i = 0; i < num_options; i++)
         {
            const char *key                        = option_defs_us[i].key;
            const char *desc                       = option_defs_us[i].desc;
            const char *default_value              = option_defs_us[i].default_value;
            struct retro_core_option_value *values = option_defs_us[i].values;
            size_t buf_len                         = 3;
            size_t default_index                   = 0;

            values_buf[i] = NULL;

            /* Skip options that are irrelevant when using the
             * old style core options interface */
            if (strcmp(key, "genesis_plus_gx_show_advanced_audio_settings") == 0)
               continue;

            if (desc)
            {
               size_t num_values = 0;

               /* Determine number of values */
               while (true)
               {
                  if (values[num_values].value)
                  {
                     /* Check if this is the default value */
                     if (default_value)
                        if (strcmp(values[num_values].value, default_value) == 0)
                           default_index = num_values;

                     buf_len += strlen(values[num_values].value);
                     num_values++;
                  }
                  else
                     break;
               }

               /* Build values string */
               if (num_values > 0)
               {
                  buf_len += num_values - 1;
                  buf_len += strlen(desc);

                  values_buf[i] = (char *)calloc(buf_len, sizeof(char));
                  if (!values_buf[i])
                     goto error;

                  strcpy(values_buf[i], desc);
                  strcat(values_buf[i], "; ");

                  /* Default value goes first */
                  strcat(values_buf[i], values[default_index].value);

                  /* Add remaining values */
                  for (j = 0; j < num_values; j++)
                  {
                     if (j != default_index)
                     {
                        strcat(values_buf[i], "|");
                        strcat(values_buf[i], values[j].value);
                     }
                  }
               }
            }

            variables[option_index].key   = key;
            variables[option_index].value = values_buf[i];
            option_index++;
         }

         /* Set variables */
         environ_cb(RETRO_ENVIRONMENT_SET_VARIABLES, variables);
      }

error:
      /* Clean up */

      if (option_v1_defs_us)
      {
         free(option_v1_defs_us);
         option_v1_defs_us = NULL;
      }

#ifndef HAVE_NO_LANGEXTRA
      if (option_v1_defs_intl)
      {
         free(option_v1_defs_intl);
         option_v1_defs_intl = NULL;
      }
#endif

      if (values_buf)
      {
         for (i = 0; i < num_options; i++)
         {
            if (values_buf[i])
            {
               free(values_buf[i]);
               values_buf[i] = NULL;
            }
         }

         free(values_buf);
         values_buf = NULL;
      }

      if (variables)
      {
         free(variables);
         variables = NULL;
      }
   }
}

#ifdef __cplusplus
}
#endif

#endif
>>>>>>> 2fd18851
<|MERGE_RESOLUTION|>--- conflicted
+++ resolved
@@ -1,3465 +1,1759 @@
-<<<<<<< HEAD
-#ifndef LIBRETRO_CORE_OPTIONS_H__
-#define LIBRETRO_CORE_OPTIONS_H__
-
-#include <stdlib.h>
-#include <string.h>
-
-#include <libretro.h>
-#include <retro_inline.h>
-
-#ifndef HAVE_NO_LANGEXTRA
-#include "libretro_core_options_intl.h"
-#endif
-
-/*
- ********************************
- * VERSION: 2.0
- ********************************
- *
- * - 2.0: Add support for core options v2 interface 
- * - 1.3: Move translations to libretro_core_options_intl.h
- *        - libretro_core_options_intl.h includes BOM and utf-8
- *          fix for MSVC 2010-2013
- *        - Added HAVE_NO_LANGEXTRA flag to disable translations
- *          on platforms/compilers without BOM support
- * - 1.2: Use core options v1 interface when
- *        RETRO_ENVIRONMENT_GET_CORE_OPTIONS_VERSION is >= 1
- *        (previously required RETRO_ENVIRONMENT_GET_CORE_OPTIONS_VERSION == 1)
- * - 1.1: Support generation of core options v0 retro_core_option_value
- *        arrays containing options with a single value
- * - 1.0: First commit
-*/
-
-#ifdef __cplusplus
-extern "C" {
-#endif
-
-/*
- ********************************
- * Core Definitions
- ********************************
-*/
-
-#if defined(M68K_OVERCLOCK_SHIFT) || defined(Z80_OVERCLOCK_SHIFT)
-#define HAVE_OVERCLOCK
-#define HAVE_EQ
-#endif
-
-/*
- ********************************
- * Core Option Definitions
- ********************************
-*/
-
-/* RETRO_LANGUAGE_ENGLISH */
-
-/* Default language:
- * - All other languages must include the same keys and values
- * - Will be used as a fallback in the event that frontend language
- *   is not available
- * - Will be used as a fallback for any missing entries in
- *   frontend language definition */
-
-struct retro_core_option_v2_category option_cats_us[] = {
-   {
-      "system",
-      "System",
-      "Change base hardware selection, region, BIOS and Sega CD/Mega-CD save file settings."
-   },
-   {
-      "video",
-      "Video",
-      "Change aspect ratio, display cropping, video filter and frame skipping settings."
-   },
-   {
-      "audio",
-      "Audio",
-      "Change audio device settings."
-   },
-   {
-      "input",
-      "Input",
-      "Change light gun and/or mouse input settings."
-   },
-   {
-      "hacks",
-      "Emulation Hacks",
-      "Change processor overclocking and emulation accuracy settings that affect low-level performance and compatibility."
-   },
-   {
-      "channel_volume",
-      "Advanced Channel Volume Settings",
-      "Change the volume of individual hardware audio channels."
-   },
-   { NULL, NULL, NULL },
-};
-
-struct retro_core_option_v2_definition option_defs_us[] = {
-   {
-      "genesis_plus_gx_system_hw",
-      "System Hardware",
-      NULL,
-      "Runs loaded content with a specific emulated console. 'Auto' will select the most appropriate system for the current game.",
-      NULL,
-      "system",
-      {
-         { "auto",                 "Auto"                 },
-         { "sg-1000",              "SG-1000"              },
-         { "sg-1000 II",           "SG-1000 II"           },
-         { "sg-1000 II + ram ext.","SG-1000 II + RAM Ext."},
-         { "mark-III",             "Mark III"             },
-         { "master system",        "Master System"        },
-         { "master system II",     "Master System II"     },
-         { "game gear",            "Game Gear"            },
-         { "mega drive / genesis", "Mega Drive/Genesis"   },
-         { NULL, NULL },
-      },
-      "auto"
-   },
-   {
-      "genesis_plus_gx_region_detect",
-      "System Region",
-      NULL,
-      "Specify which region the system is from. For consoles other than the Game Gear, 'PAL' is 50 Hz, while 'NTSC' is 60 Hz. Games may run faster or slower than normal if the incorrect region is selected.",
-      NULL,
-      "system",
-      {
-         { "auto",    "Auto"   },
-         { "ntsc-u",  "NTSC-U" },
-         { "pal",     "PAL"    },
-         { "ntsc-j",  "NTSC-J" },
-         { NULL, NULL },
-      },
-      "auto"
-   },
-   {
-      "genesis_plus_gx_vdp_mode",
-      "Force VDP Mode",
-      NULL,
-      "Overrides the VDP mode to force it to run at either 60Hz (NTSC) or 50Hz (PAL), regardless of system region.",
-      NULL,
-      "system",
-      {
-         { "auto",  "Disabled" },
-         { "60hz",  "60Hz" },
-         { "50hz",  "50Hz" },
-         { NULL, NULL },
-      },
-      "auto"
-   },
-   {
-      "genesis_plus_gx_bios",
-      "System Boot ROM",
-      NULL,
-      "Use official BIOS/bootloader for emulated hardware, if present in RetroArch's system directory. Displays console-specific start-up sequence/animation, then runs loaded content.",
-      NULL,
-      "system",
-      {
-         { "disabled", NULL },
-         { "enabled",  NULL },
-         { NULL, NULL },
-      },
-      "disabled"
-   },
-   {
-      "genesis_plus_gx_system_bram",
-      "CD System BRAM (Requires Restart)",
-      NULL,
-      "When running Sega CD/Mega-CD content, specifies whether to share a single save file between all games from a specific region (Per-BIOS) or to create a separate save file for each game (Per-Game). Note that the Sega CD/Mega-CD has limited internal storage, sufficient only for a handful of titles. To avoid running out of space, the 'Per-Game' setting is recommended.",
-      NULL,
-      "system",
-      {
-         { "per bios", "Per-BIOS" },
-         { "per game", "Per-Game" },
-         { NULL, NULL },
-      },
-      "per bios"
-   },
-   {
-      "genesis_plus_gx_cart_bram",
-      "CD Backup Cart BRAM (Requires Restart)",
-      NULL,
-      "When running Sega CD/Mega-CD content, specifies whether to share a single backup ram cart for all games (Per-Cart) or to create a separate backup ram cart for each game (Per-Game).",
-      NULL,
-      "system",
-      {
-         { "per cart", "Per-Cart" },
-         { "per game", "Per-Game" },
-         { NULL, NULL },
-      },
-      "per cart"
-   },
-   {
-      "genesis_plus_gx_cart_size",
-      "CD Backup Cart BRAM Size (Requires Restart)",
-      NULL,
-      "Sets the backup ram cart size when running Sega CD/Mega-CD content. Useful when setting the backup ram cart to Per-Game to avoid multiple larger cart sizes.",
-      NULL,
-      "system",
-      {
-         { "disabled", "Disabled" },
-         { "128k",     "128Kbit"  },
-         { "256k",     "256Kbit"  },
-         { "512k",     "512Kbit"  },
-         { "1meg",     "1Mbit"    },
-         { "2meg",     "2Mbit"    },
-         { "4meg",     "4Mbit"    },
-         { NULL, NULL },
-      },
-      "4meg"
-   },
-   {
-      "genesis_plus_gx_add_on",
-      "CD add-on (MD mode) (Requires Restart)",
-      NULL,
-      "Specify which add-on to use for CD audio playback with supported Mega Drive/Genesis games.",
-      NULL,
-      "system",
-      {
-         { "auto",         "Auto" },
-         { "sega/mega cd", "Sega/Mega CD" },
-         { "megasd",       "MegaSD" },
-         { "none",         "None" },
-         { NULL, NULL },
-      },
-      "auto"
-   },
-   {
-      "genesis_plus_gx_lock_on",
-      "Cartridge Lock-On",
-      NULL,
-      "Lock-On Technology is a Mega Drive/Genesis feature that allowed an older game to connect to the pass-through port of a special cartridge for extended or altered gameplay. This option specifies which type of special 'lock-on' cartridge to emulate. A corresponding bios file must be present in RetroArch's system directory.",
-      NULL,
-      "system",
-      {
-         { "disabled",            NULL },
-         { "game genie",          "Game Genie" },
-         { "action replay (pro)", "Action Replay (Pro)" },
-         { "sonic & knuckles",    "Sonic & Knuckles" },
-         { NULL, NULL },
-      },
-      "disabled"
-   },
-   {
-      "genesis_plus_gx_aspect_ratio",
-      "Core-Provided Aspect Ratio",
-      NULL,
-      "Choose the preferred content aspect ratio. This will only apply when RetroArch's aspect ratio is set to 'Core provided' in the Video settings.",
-      NULL,
-      "video",
-      {
-         { "auto",     "Auto" },
-         { "NTSC PAR", NULL },
-         { "PAL PAR",  NULL },
-         { "4:3",  NULL },
-         { "Uncorrected",  NULL },
-      },
-      "auto"
-   },
-   {
-      "genesis_plus_gx_overscan",
-      "Borders",
-      NULL,
-      "Enable this to display the overscan regions at the top/bottom and/or left/right of the screen. These would normally be hidden by the bezel around the edge of a standard-definition television.",
-      NULL,
-      "video",
-      {
-         { "disabled",   NULL },
-         { "top/bottom", "Top/Bottom" },
-         { "left/right", "Left/Right" },
-         { "full",       "Full" },
-         { NULL, NULL },
-      },
-      "disabled"
-   },
-   {
-      "genesis_plus_gx_left_border",
-      "Hide Master System Side Borders",
-      NULL,
-      "Cuts off 8 pixels from either the left side of the screen, or both left and right sides when running Master System games.",
-      NULL,
-      "video",
-      {
-         { "disabled", NULL },
-         { "left border", "Left Border Only" },
-         { "left & right borders", "Left & Right Borders" },
-         { NULL, NULL },
-      },
-      "disabled"
-   },
-   {
-      "genesis_plus_gx_gg_extra",
-      "Game Gear Extended Screen",
-      NULL,
-      "Forces Game Gear titles to run in SMS mode, with an increased resolution of 256x192. May show additional content, but typically displays a border of corrupt/unwanted image data.",
-      NULL,
-      "video",
-      {
-         { "disabled", NULL },
-         { "enabled",  NULL },
-         { NULL, NULL },
-      },
-      "disabled"
-   },
-   {
-      "genesis_plus_gx_blargg_ntsc_filter",
-      "Blargg NTSC Filter",
-      NULL,
-      "Apply a video filter to mimic various NTSC TV signals.",
-      NULL,
-      "video",
-      {
-         { "disabled",   NULL },
-         { "monochrome", "Monochrome" },
-         { "composite",  "Composite" },
-         { "svideo",     "S-Video" },
-         { "rgb",        "RGB" },
-         { NULL, NULL },
-      },
-      "disabled"
-   },
-   {
-      "genesis_plus_gx_lcd_filter",
-      "LCD Ghosting Filter",
-      NULL,
-      "Apply an image 'ghosting' filter to mimic the display characteristics of the Game Gear and Genesis Nomad LCD panels.",
-      NULL,
-      "video",
-      {
-         { "disabled", NULL },
-         { "enabled",  NULL },
-         { NULL, NULL },
-      },
-      "disabled"
-   },
-   {
-      "genesis_plus_gx_render",
-      "Interlaced Mode 2 Output",
-      NULL,
-      "Interlaced Mode 2 allows the Mega Drive/Genesis to output a double height (high resolution) 320x448 image by drawing alternate scan lines each frame (this is used by Sonic the Hedgehog 2 and Combat Cars multiplayer modes). 'Double Field' mimics original hardware, producing a sharp image with flickering/interlacing artifacts. 'Single Field' applies a deinterlacing filter, which stabilizes the image but causes mild blurring.",
-      NULL,
-      "video",
-      {
-         { "single field", "Single Field" },
-         { "double field", "Double Field" },
-         { NULL, NULL },
-      },
-      "single field"
-   },
-   {
-      "genesis_plus_gx_frameskip",
-      "Frameskip",
-      NULL,
-      "Skip frames to avoid audio buffer under-run (crackling). Improves performance at the expense of visual smoothness. 'Auto' skips frames when advised by the frontend. 'Manual' utilizes the 'Frameskip Threshold (%)' setting.",
-      NULL,
-      "video",
-      {
-         { "disabled", NULL },
-         { "auto",     "Auto" },
-         { "manual",   "Manual" },
-         { NULL, NULL },
-      },
-      "disabled"
-   },
-   {
-      "genesis_plus_gx_frameskip_threshold",
-      "Frameskip Threshold (%)",
-      NULL,
-      "When 'Frameskip' is set to 'Manual', specifies the audio buffer occupancy threshold (percentage) below which frames will be skipped. Higher values reduce the risk of crackling by causing frames to be dropped more frequently.",
-      NULL,
-      "video",
-      {
-         { "15", NULL },
-         { "18", NULL },
-         { "21", NULL },
-         { "24", NULL },
-         { "27", NULL },
-         { "30", NULL },
-         { "33", NULL },
-         { "36", NULL },
-         { "39", NULL },
-         { "42", NULL },
-         { "45", NULL },
-         { "48", NULL },
-         { "51", NULL },
-         { "54", NULL },
-         { "57", NULL },
-         { "60", NULL },
-         { NULL, NULL },
-      },
-      "33"
-   },
-   {
-      "genesis_plus_gx_ym2413",
-      "Master System FM (YM2413)",
-      NULL,
-      "Enable emulation of the FM Sound Unit used by certain Sega Mark III/Master System games for enhanced audio output.",
-      NULL,
-      "audio",
-      {
-         { "auto",     "Auto" },
-         { "disabled", NULL },
-         { "enabled",  NULL },
-         { NULL, NULL },
-      },
-      "auto"
-   },
-#ifdef HAVE_OPLL_CORE
-   {
-      "genesis_plus_gx_ym2413_core",
-      "Master System FM (YM2413) Core",
-      NULL,
-      "Select method used to emulate the FM Sound Unit of the Sega Mark III/Master System. 'MAME' option is fast, and runs full speed on most systems. 'Nuked' option is cycle accurate, very high quality, and has substantial CPU requirements.",
-      NULL,
-      "audio",
-      {
-         { "mame",  "MAME" },
-         { "nuked", "Nuked" },
-         { NULL, NULL },
-      },
-      "mame"
-   },
-#endif
-   {
-      "genesis_plus_gx_ym2612",
-      "Mega Drive/Genesis FM",
-      NULL,
-#ifdef HAVE_YM3438_CORE
-      "Select method used to emulate the FM synthesizer (main sound generator) of the Mega Drive/Genesis. 'MAME' options are fast, and run full speed on most systems. 'Nuked' options are cycle accurate, very high quality, and have substantial CPU requirements. The YM2612 chip is used by the original Model 1 Mega Drive/Genesis. The YM3438 is used in later Mega Drive/Genesis revisions.",
-#else
-      "Select method used to emulate the FM synthesizer (main sound generator) of the Mega Drive/Genesis. The YM2612 chip is used by the original Model 1 Mega Drive/Genesis. The YM3438 is used in later Mega Drive/Genesis revisions.",
-#endif
-      NULL,
-      "audio",
-      {
-         { "mame (ym2612)",          "MAME (YM2612)" },
-         { "mame (asic ym3438)",     "MAME (ASIC YM3438)" },
-         { "mame (enhanced ym3438)", "MAME (Enhanced YM3438)" },
-#ifdef HAVE_YM3438_CORE
-         { "nuked (ym2612)",         "Nuked (YM2612)" },
-         { "nuked (ym3438)",         "Nuked (YM3438)" },
-#endif
-         { NULL, NULL },
-      },
-      "mame (ym2612)"
-   },
-   {
-      "genesis_plus_gx_sound_output",
-      "Sound Output",
-      NULL,
-      "Select stereo or mono sound playback.",
-      NULL,
-      "audio",
-      {
-         { "stereo", "Stereo" },
-         { "mono",   "Mono" },
-         { NULL, NULL },
-      },
-      "stereo"
-   },
-   {
-      "genesis_plus_gx_audio_filter",
-      "Audio Filter",
-      NULL,
-      "Enable a low pass audio filter to better simulate the characteristic sound of a Model 1 Mega Drive/Genesis.",
-      NULL,
-      "audio",
-      {
-         { "disabled", NULL },
-         { "low-pass", "Low-Pass" },
-#ifdef HAVE_EQ
-         { "EQ",       NULL },
-#endif
-         { NULL, NULL },
-      },
-      "disabled"
-   },
-   {
-      "genesis_plus_gx_lowpass_range",
-      "Low-Pass Filter %",
-      NULL,
-      "Specify the cut-off frequency of the audio low pass filter. A higher value increases the perceived 'strength' of the filter, since a wider range of the high frequency spectrum is attenuated.",
-      NULL,
-      "audio",
-      {
-         { "5",  NULL },
-         { "10", NULL },
-         { "15", NULL },
-         { "20", NULL },
-         { "25", NULL },
-         { "30", NULL },
-         { "35", NULL },
-         { "40", NULL },
-         { "45", NULL },
-         { "50", NULL },
-         { "55", NULL },
-         { "60", NULL },
-         { "65", NULL },
-         { "70", NULL },
-         { "75", NULL },
-         { "80", NULL },
-         { "85", NULL },
-         { "90", NULL },
-         { "95", NULL },
-         { NULL, NULL },
-      },
-      "60"
-   },
-   {
-      "genesis_plus_gx_psg_preamp",
-      "PSG Preamp Level",
-      NULL,
-      "Set the audio preamplifier level of the emulated SN76496 4-channel Programmable Sound Generator found in the SG-1000, Sega Mark III, Master System, Game Gear and Mega Drive/Genesis.",
-      NULL,
-      "audio",
-      {
-         { "0",   NULL },
-         { "5",   NULL },
-         { "10",  NULL },
-         { "15",  NULL },
-         { "20",  NULL },
-         { "25",  NULL },
-         { "30",  NULL },
-         { "35",  NULL },
-         { "40",  NULL },
-         { "45",  NULL },
-         { "50",  NULL },
-         { "55",  NULL },
-         { "60",  NULL },
-         { "65",  NULL },
-         { "70",  NULL },
-         { "75",  NULL },
-         { "80",  NULL },
-         { "85",  NULL },
-         { "90",  NULL },
-         { "95",  NULL },
-         { "100", NULL },
-         { "105", NULL },
-         { "110", NULL },
-         { "115", NULL },
-         { "120", NULL },
-         { "125", NULL },
-         { "130", NULL },
-         { "135", NULL },
-         { "140", NULL },
-         { "145", NULL },
-         { "150", NULL },
-         { "155", NULL },
-         { "160", NULL },
-         { "165", NULL },
-         { "170", NULL },
-         { "175", NULL },
-         { "180", NULL },
-         { "185", NULL },
-         { "190", NULL },
-         { "195", NULL },
-         { "200", NULL },
-         { NULL, NULL },
-      },
-      "150"
-   },
-   {
-      "genesis_plus_gx_fm_preamp",
-      "FM Preamp Level",
-      NULL,
-      "Set the audio preamplifier level of the emulated Mega Drive/Genesis FM sound synthesizer or Sega Mark III/Master System FM Sound Unit.",
-      NULL,
-      "audio",
-      {
-         { "0",   NULL },
-         { "5",   NULL },
-         { "10",  NULL },
-         { "15",  NULL },
-         { "20",  NULL },
-         { "25",  NULL },
-         { "30",  NULL },
-         { "35",  NULL },
-         { "40",  NULL },
-         { "45",  NULL },
-         { "50",  NULL },
-         { "55",  NULL },
-         { "60",  NULL },
-         { "65",  NULL },
-         { "70",  NULL },
-         { "75",  NULL },
-         { "80",  NULL },
-         { "85",  NULL },
-         { "90",  NULL },
-         { "95",  NULL },
-         { "100", NULL },
-         { "105", NULL },
-         { "110", NULL },
-         { "115", NULL },
-         { "120", NULL },
-         { "125", NULL },
-         { "130", NULL },
-         { "135", NULL },
-         { "140", NULL },
-         { "145", NULL },
-         { "150", NULL },
-         { "155", NULL },
-         { "160", NULL },
-         { "165", NULL },
-         { "170", NULL },
-         { "175", NULL },
-         { "180", NULL },
-         { "185", NULL },
-         { "190", NULL },
-         { "195", NULL },
-         { "200", NULL },
-         { NULL, NULL },
-      },
-      "100"
-   },
-   {
-      "genesis_plus_gx_cdda_volume",
-      "CD-DA Volume",
-      NULL,
-      "Adjust the mixing volume of the emulated CD audio playback output.",
-      NULL,
-      "audio",
-      {
-         { "0",   NULL },
-         { "5",   NULL },
-         { "10",  NULL },
-         { "15",  NULL },
-         { "20",  NULL },
-         { "25",  NULL },
-         { "30",  NULL },
-         { "35",  NULL },
-         { "40",  NULL },
-         { "45",  NULL },
-         { "50",  NULL },
-         { "55",  NULL },
-         { "60",  NULL },
-         { "65",  NULL },
-         { "70",  NULL },
-         { "75",  NULL },
-         { "80",  NULL },
-         { "85",  NULL },
-         { "90",  NULL },
-         { "95",  NULL },
-         { "100", NULL },
-         { NULL, NULL },
-      },
-      "100"
-   },
-   {
-      "genesis_plus_gx_pcm_volume",
-      "PCM Volume",
-      NULL,
-      "Adjust the mixing volume of the emulated Sega CD/Mega-CD RF5C164 PCM sound generator output.",
-      NULL,
-      "audio",
-      {
-         { "0",   NULL },
-         { "5",   NULL },
-         { "10",  NULL },
-         { "15",  NULL },
-         { "20",  NULL },
-         { "25",  NULL },
-         { "30",  NULL },
-         { "35",  NULL },
-         { "40",  NULL },
-         { "45",  NULL },
-         { "50",  NULL },
-         { "55",  NULL },
-         { "60",  NULL },
-         { "65",  NULL },
-         { "70",  NULL },
-         { "75",  NULL },
-         { "80",  NULL },
-         { "85",  NULL },
-         { "90",  NULL },
-         { "95",  NULL },
-         { "100", NULL },
-         { NULL, NULL },
-      },
-      "100"
-   },
-#ifdef HAVE_EQ
-   {
-      "genesis_plus_gx_audio_eq_low",
-      "EQ Low",
-      NULL,
-      "Adjust the low range band of the internal audio equalizer.",
-      NULL,
-      "audio",
-      {
-         { "0",   NULL },
-         { "5",   NULL },
-         { "10",  NULL },
-         { "15",  NULL },
-         { "20",  NULL },
-         { "25",  NULL },
-         { "30",  NULL },
-         { "35",  NULL },
-         { "40",  NULL },
-         { "45",  NULL },
-         { "50",  NULL },
-         { "55",  NULL },
-         { "60",  NULL },
-         { "65",  NULL },
-         { "70",  NULL },
-         { "75",  NULL },
-         { "80",  NULL },
-         { "85",  NULL },
-         { "90",  NULL },
-         { "95",  NULL },
-         { "100", NULL },
-         { NULL, NULL },
-      },
-      "100"
-   },
-   {
-      "genesis_plus_gx_audio_eq_mid",
-      "EQ Mid",
-      NULL,
-      "Adjust the middle range band of the internal audio equalizer.",
-      NULL,
-      "audio",
-      {
-         { "0",   NULL },
-         { "5",   NULL },
-         { "10",  NULL },
-         { "15",  NULL },
-         { "20",  NULL },
-         { "25",  NULL },
-         { "30",  NULL },
-         { "35",  NULL },
-         { "40",  NULL },
-         { "45",  NULL },
-         { "50",  NULL },
-         { "55",  NULL },
-         { "60",  NULL },
-         { "65",  NULL },
-         { "70",  NULL },
-         { "75",  NULL },
-         { "80",  NULL },
-         { "85",  NULL },
-         { "90",  NULL },
-         { "95",  NULL },
-         { "100", NULL },
-         { NULL, NULL },
-      },
-      "100"
-   },
-   {
-      "genesis_plus_gx_audio_eq_high",
-      "EQ High",
-      NULL,
-      "Adjust the high range band of the internal audio equalizer.",
-      NULL,
-      "audio",
-      {
-         { "0",   NULL },
-         { "5",   NULL },
-         { "10",  NULL },
-         { "15",  NULL },
-         { "20",  NULL },
-         { "25",  NULL },
-         { "30",  NULL },
-         { "35",  NULL },
-         { "40",  NULL },
-         { "45",  NULL },
-         { "50",  NULL },
-         { "55",  NULL },
-         { "60",  NULL },
-         { "65",  NULL },
-         { "70",  NULL },
-         { "75",  NULL },
-         { "80",  NULL },
-         { "85",  NULL },
-         { "90",  NULL },
-         { "95",  NULL },
-         { "100", NULL },
-         { NULL, NULL },
-      },
-      "100"
-   },
-#endif
-   {
-      "genesis_plus_gx_gun_input",
-      "Light Gun Input",
-      NULL,
-      "Use a mouse-controlled 'Light Gun' or 'Touchscreen' input.",
-      NULL,
-      "input",
-      {
-         { "lightgun",    "Light Gun" },
-         { "touchscreen", "Touchscreen" },
-         { NULL, NULL },
-      },
-      "lightgun"
-   },
-   {
-      "genesis_plus_gx_gun_cursor",
-      "Show Light Gun Crosshair",
-      NULL,
-      "Display light gun crosshairs when using the MD Menacer, MD Justifiers and MS Light Phaser input device types.",
-      NULL,
-      "input",
-      {
-         { "disabled", NULL },
-         { "enabled",  NULL },
-         { NULL, NULL },
-      },
-      "disabled"
-   },
-   {
-      "genesis_plus_gx_invert_mouse",
-      "Invert Mouse Y-Axis",
-      NULL,
-      "Inverts the Y-axis of the MD Mouse input device type.",
-      NULL,
-      "input",
-      {
-         { "disabled", NULL },
-         { "enabled",  NULL },
-         { NULL, NULL },
-      },
-      "disabled"
-   },
-   {
-      "genesis_plus_gx_no_sprite_limit",
-      "Remove Per-Line Sprite Limit",
-      NULL,
-      "Removes the original sprite-per-scanline hardware limit. This reduces flickering but can cause visual glitches, as some games exploit the hardware limit to generate special effects.",
-      NULL,
-      "hacks",
-      {
-         { "disabled", NULL },
-         { "enabled",  NULL },
-         { NULL, NULL },
-      },
-      "disabled"
-   },
-   {
-      "genesis_plus_gx_enhanced_vscroll",
-      "Enhanced per-tile vertical scroll",
-      NULL,
-      "Allows each individual cell to be scrolled vertically, instead of 16px 2-cell, by averaging out with the vscroll value of the neighbouring cell. This hack only applies to few games that use 2-cell vertical scroll mode.",
-      NULL,
-      "hacks",
-      {
-         { "disabled", NULL },
-         { "enabled",  NULL },
-         { NULL, NULL },
-      },
-      "disabled"
-   },
-   {
-      "genesis_plus_gx_enhanced_vscroll_limit",
-      "Enhanced per-tile vertical scroll limit",
-      NULL,
-      "Only when Enhanced per-tile vertical scroll is enabled. Adjusts the limit of the vertical scroll enhancement. When the vscroll difference between neighbouring tiles is bigger than this limit, the enhancement is disabled.",
-      NULL,
-      "hacks",
-      {
-         { "2", NULL },
-         { "3",  NULL },
-         { "4", NULL },
-         { "5",  NULL },
-         { "6", NULL },
-         { "7",  NULL },
-         { "8", NULL },
-         { "9",  NULL },
-         { "10", NULL },
-         { "11",  NULL },
-         { "12", NULL },
-         { "13",  NULL },
-         { "14", NULL },
-         { "15",  NULL },
-         { "16", NULL },
-         { NULL, NULL },
-      },
-      "8"
-   },
-#ifdef HAVE_OVERCLOCK
-   {
-      "genesis_plus_gx_overclock",
-      "CPU Speed",
-      NULL,
-      "Overclock the emulated CPU. Can reduce slowdown, but may cause glitches.",
-      NULL,
-      "hacks",
-      {
-         { "100", "100%" },
-         { "125", "125%" },
-         { "150", "150%" },
-         { "175", "175%" },
-         { "200", "200%" },
-         { "225", "225%" },
-         { "250", "250%" },
-         { "275", "275%" },
-         { "300", "300%" },
-         { "325", "325%" },
-         { "350", "350%" },
-         { "375", "375%" },
-         { "400", "400%" },
-         { "425", "425%" },
-         { "450", "450%" },
-         { "475", "475%" },
-         { "500", "500%" },
-         { NULL, NULL },
-      },
-      "100%"
-   },
-#endif
-   {
-      "genesis_plus_gx_force_dtack",
-      "System Lock-Ups",
-      NULL,
-      "Emulate system lock-ups that occur on real hardware when performing illegal address access. This should only be disabled when playing certain demos and homebrew that rely on illegal behavior for correct operation.",
-      NULL,
-      "hacks",
-      {
-         { "enabled",  NULL },
-         { "disabled", NULL },
-         { NULL, NULL },
-      },
-      "enabled"
-   },
-   {
-      "genesis_plus_gx_addr_error",
-      "68K Address Error",
-      NULL,
-      "The Mega Drive/Genesis main CPU (Motorola 68000) generates an Address Error exception (crash) when attempting to perform unaligned memory access. Enabling this will simulate this behavior. It should only be disabled when playing ROM hacks, since these are typically developed using less accurate emulators and may rely on invalid RAM access for correct operation.",
-      NULL,
-      "hacks",
-      {
-         { "enabled",  NULL },
-         { "disabled", NULL },
-         { NULL, NULL },
-      },
-      "enabled"
-   },
-   {
-      "genesis_plus_gx_cd_latency",
-      "CD Access Time",
-      NULL,
-      "Simulate original CD hardware latency when initiating a read or seeking to a specific location on loaded disc. This is required by a few CD games that crash if CD data is available too soon and also fixes CD audio desync issues in some games. Disabling this can be useful with MSU-MD games as it makes CD audio tracks loops more seamless.",
-      NULL,
-      "hacks",
-      {
-         { "enabled",  NULL },
-         { "disabled", NULL },
-         { NULL, NULL },
-      },
-      "enabled"
-   },
-   {
-      "genesis_plus_gx_cd_precache",
-      "CD Image Cache",
-      NULL,
-      "Load CD image to memory on startup. CHD supported only. Restart Required.",
-      NULL,
-      "hacks",
-      {
-         { "disabled", NULL },
-         { "enabled",  NULL },
-         { NULL, NULL },
-      },
-      "disabled"
-   },
-#ifdef USE_PER_SOUND_CHANNELS_CONFIG
-   {
-      "genesis_plus_gx_show_advanced_audio_settings",
-      "Show Advanced Audio Volume Settings (Reopen menu)",
-      NULL,
-      "Enable configuration of low-level audio channel parameters. NOTE: Quick Menu must be toggled for this setting to take effect.",
-      NULL,
-      "channel_volume",
-      {
-         { "enabled",  NULL },
-         { "disabled", NULL },
-         { NULL, NULL},
-      },
-      "disabled"
-   },
-   {
-      "genesis_plus_gx_psg_channel_0_volume",
-      "PSG Tone Channel 0 Volume %",
-      NULL,
-      "Reduce the volume of the PSG Tone Channel 0.",
-      NULL,
-      "channel_volume",
-      {
-         { "0",   NULL },
-         { "10",  NULL },
-         { "20",  NULL },
-         { "30",  NULL },
-         { "40",  NULL },
-         { "50",  NULL },
-         { "60",  NULL },
-         { "70",  NULL },
-         { "80",  NULL },
-         { "90",  NULL },
-         { "100", NULL },
-         { NULL, NULL },
-      },
-      "100"
-   },
-   {
-      "genesis_plus_gx_psg_channel_1_volume",
-      "PSG Tone Channel 1 Volume %",
-      NULL,
-      "Reduce the volume of the PSG Tone Channel 1.",
-      NULL,
-      "channel_volume",
-      {
-         { "0",   NULL },
-         { "10",  NULL },
-         { "20",  NULL },
-         { "30",  NULL },
-         { "40",  NULL },
-         { "50",  NULL },
-         { "60",  NULL },
-         { "70",  NULL },
-         { "80",  NULL },
-         { "90",  NULL },
-         { "100", NULL },
-         { NULL, NULL },
-      },
-      "100"
-   },
-   {
-      "genesis_plus_gx_psg_channel_2_volume",
-      "PSG Tone Channel 2 Volume %",
-      NULL,
-      "Reduce the volume of the PSG Tone Channel 2.",
-      NULL,
-      "channel_volume",
-      {
-         { "0",   NULL },
-         { "10",  NULL },
-         { "20",  NULL },
-         { "30",  NULL },
-         { "40",  NULL },
-         { "50",  NULL },
-         { "60",  NULL },
-         { "70",  NULL },
-         { "80",  NULL },
-         { "90",  NULL },
-         { "100", NULL },
-         { NULL, NULL },
-      },
-      "100"
-   },
-   {
-      "genesis_plus_gx_psg_channel_3_volume",
-      "PSG Noise Channel 3 Volume %",
-      NULL,
-      "Reduce the volume of the PSG Noise Channel 3.",
-      NULL,
-      "channel_volume",
-      {
-         { "0",   NULL },
-         { "10",  NULL },
-         { "20",  NULL },
-         { "30",  NULL },
-         { "40",  NULL },
-         { "50",  NULL },
-         { "60",  NULL },
-         { "70",  NULL },
-         { "80",  NULL },
-         { "90",  NULL },
-         { "100", NULL },
-         { NULL, NULL },
-      },
-      "100"
-   },
-   {
-      "genesis_plus_gx_md_channel_0_volume",
-      "Mega Drive/Genesis FM Channel 0 Volume %",
-      NULL,
-      "Reduce the volume of the Mega Drive/Genesis FM Channel 0. Only works with MAME FM emulators.",
-      NULL,
-      "channel_volume",
-      {
-         { "0",   NULL },
-         { "10",  NULL },
-         { "20",  NULL },
-         { "30",  NULL },
-         { "40",  NULL },
-         { "50",  NULL },
-         { "60",  NULL },
-         { "70",  NULL },
-         { "80",  NULL },
-         { "90",  NULL },
-         { "100", NULL },
-         { NULL, NULL },
-      },
-      "100"
-   },
-   {
-      "genesis_plus_gx_md_channel_1_volume",
-      "Mega Drive/Genesis FM Channel 1 Volume %",
-      NULL,
-      "Reduce the volume of the Mega Drive/Genesis FM Channel 1. Only works with MAME FM emulators.",
-      NULL,
-      "channel_volume",
-      {
-         { "0",   NULL },
-         { "10",  NULL },
-         { "20",  NULL },
-         { "30",  NULL },
-         { "40",  NULL },
-         { "50",  NULL },
-         { "60",  NULL },
-         { "70",  NULL },
-         { "80",  NULL },
-         { "90",  NULL },
-         { "100", NULL },
-         { NULL, NULL },
-      },
-      "100"
-   },
-   {
-      "genesis_plus_gx_md_channel_2_volume",
-      "Mega Drive/Genesis FM Channel 2 Volume %",
-      NULL,
-      "Reduce the volume of the Mega Drive/Genesis FM Channel 2. Only works with MAME FM emulators.",
-      NULL,
-      "channel_volume",
-      {
-         { "0",   NULL },
-         { "10",  NULL },
-         { "20",  NULL },
-         { "30",  NULL },
-         { "40",  NULL },
-         { "50",  NULL },
-         { "60",  NULL },
-         { "70",  NULL },
-         { "80",  NULL },
-         { "90",  NULL },
-         { "100", NULL },
-         { NULL, NULL },
-      },
-      "100"
-   },
-   {
-      "genesis_plus_gx_md_channel_3_volume",
-      "Mega Drive/Genesis FM Channel 3 Volume %",
-      NULL,
-      "Reduce the volume of the Mega Drive/Genesis FM Channel 3. Only works with MAME FM emulators.",
-      NULL,
-      "channel_volume",
-      {
-         { "0",   NULL },
-         { "10",  NULL },
-         { "20",  NULL },
-         { "30",  NULL },
-         { "40",  NULL },
-         { "50",  NULL },
-         { "60",  NULL },
-         { "70",  NULL },
-         { "80",  NULL },
-         { "90",  NULL },
-         { "100", NULL },
-         { NULL, NULL },
-      },
-      "100"
-   },
-   {
-      "genesis_plus_gx_md_channel_4_volume",
-      "Mega Drive/Genesis FM Channel 4 Volume %",
-      NULL,
-      "Reduce the volume of the Mega Drive/Genesis FM Channel 4. Only works with MAME FM emulators.",
-      NULL,
-      "channel_volume",
-      {
-         { "0",   NULL },
-         { "10",  NULL },
-         { "20",  NULL },
-         { "30",  NULL },
-         { "40",  NULL },
-         { "50",  NULL },
-         { "60",  NULL },
-         { "70",  NULL },
-         { "80",  NULL },
-         { "90",  NULL },
-         { "100", NULL },
-         { NULL, NULL },
-      },
-      "100"
-   },
-   {
-      "genesis_plus_gx_md_channel_5_volume",
-      "Mega Drive/Genesis FM Channel 5 Volume %",
-      NULL,
-      "Reduce the volume of the Mega Drive/Genesis FM Channel 5. Only works with MAME FM emulators.",
-      NULL,
-      "channel_volume",
-      {
-         { "0",   NULL },
-         { "10",  NULL },
-         { "20",  NULL },
-         { "30",  NULL },
-         { "40",  NULL },
-         { "50",  NULL },
-         { "60",  NULL },
-         { "70",  NULL },
-         { "80",  NULL },
-         { "90",  NULL },
-         { "100", NULL },
-         { NULL, NULL },
-      },
-      "100"
-   },
-   {
-      "genesis_plus_gx_sms_fm_channel_0_volume",
-      "Master System FM (YM2413) Channel 0 Volume %",
-      NULL,
-      "Reduce the volume of the Master System FM Channel 0.",
-      NULL,
-      "channel_volume",
-      {
-         { "0",   NULL },
-         { "10",  NULL },
-         { "20",  NULL },
-         { "30",  NULL },
-         { "40",  NULL },
-         { "50",  NULL },
-         { "60",  NULL },
-         { "70",  NULL },
-         { "80",  NULL },
-         { "90",  NULL },
-         { "100", NULL },
-         { NULL, NULL },
-      },
-      "100"
-   },
-   {
-      "genesis_plus_gx_sms_fm_channel_1_volume",
-      "Master System FM (YM2413) Channel 1 Volume %",
-      NULL,
-      "Reduce the volume of the Master System FM Channel 1.",
-      NULL,
-      "channel_volume",
-      {
-         { "0",   NULL },
-         { "10",  NULL },
-         { "20",  NULL },
-         { "30",  NULL },
-         { "40",  NULL },
-         { "50",  NULL },
-         { "60",  NULL },
-         { "70",  NULL },
-         { "80",  NULL },
-         { "90",  NULL },
-         { "100", NULL },
-         { NULL, NULL },
-      },
-      "100"
-   },
-   {
-      "genesis_plus_gx_sms_fm_channel_2_volume",
-      "Master System FM (YM2413) Channel 2 Volume %",
-      NULL,
-      "Reduce the volume of the Master System FM Channel 2.",
-      NULL,
-      "channel_volume",
-      {
-         { "0",   NULL },
-         { "10",  NULL },
-         { "20",  NULL },
-         { "30",  NULL },
-         { "40",  NULL },
-         { "50",  NULL },
-         { "60",  NULL },
-         { "70",  NULL },
-         { "80",  NULL },
-         { "90",  NULL },
-         { "100", NULL },
-         { NULL, NULL },
-      },
-      "100"
-   },
-   {
-      "genesis_plus_gx_sms_fm_channel_3_volume",
-      "Master System FM (YM2413) Channel 3 Volume %",
-      NULL,
-      "Reduce the volume of the Master System FM Channel 3.",
-      NULL,
-      "channel_volume",
-      {
-         { "0",   NULL },
-         { "10",  NULL },
-         { "20",  NULL },
-         { "30",  NULL },
-         { "40",  NULL },
-         { "50",  NULL },
-         { "60",  NULL },
-         { "70",  NULL },
-         { "80",  NULL },
-         { "90",  NULL },
-         { "100", NULL },
-         { NULL, NULL },
-      },
-      "100"
-   },
-   {
-      "genesis_plus_gx_sms_fm_channel_4_volume",
-      "Master System FM (YM2413) Channel 4 Volume %",
-      NULL,
-      "Reduce the volume of the Master System FM Channel 4.",
-      NULL,
-      "channel_volume",
-      {
-         { "0",   NULL },
-         { "10",  NULL },
-         { "20",  NULL },
-         { "30",  NULL },
-         { "40",  NULL },
-         { "50",  NULL },
-         { "60",  NULL },
-         { "70",  NULL },
-         { "80",  NULL },
-         { "90",  NULL },
-         { "100", NULL },
-         { NULL, NULL },
-      },
-      "100"
-   },
-   {
-      "genesis_plus_gx_sms_fm_channel_5_volume",
-      "Master System FM (YM2413) Channel 5 Volume %",
-      NULL,
-      "Reduce the volume of the Master System FM Channel 5.",
-      NULL,
-      "channel_volume",
-      {
-         { "0",   NULL },
-         { "10",  NULL },
-         { "20",  NULL },
-         { "30",  NULL },
-         { "40",  NULL },
-         { "50",  NULL },
-         { "60",  NULL },
-         { "70",  NULL },
-         { "80",  NULL },
-         { "90",  NULL },
-         { "100", NULL },
-         { NULL, NULL },
-      },
-      "100"
-   },
-   {
-      "genesis_plus_gx_sms_fm_channel_6_volume",
-      "Master System FM (YM2413) Channel 6 Volume %",
-      NULL,
-      "Reduce the volume of the Master System FM Channel 6.",
-      NULL,
-      "channel_volume",
-      {
-         { "0",   NULL },
-         { "10",  NULL },
-         { "20",  NULL },
-         { "30",  NULL },
-         { "40",  NULL },
-         { "50",  NULL },
-         { "60",  NULL },
-         { "70",  NULL },
-         { "80",  NULL },
-         { "90",  NULL },
-         { "100", NULL },
-         { NULL, NULL },
-      },
-      "100"
-   },
-   {
-      "genesis_plus_gx_sms_fm_channel_7_volume",
-      "Master System FM (YM2413) Channel 7 Volume %",
-      NULL,
-      "Reduce the volume of the Master System FM Channel 7.",
-      NULL,
-      "channel_volume",
-      {
-         { "0",   NULL },
-         { "10",  NULL },
-         { "20",  NULL },
-         { "30",  NULL },
-         { "40",  NULL },
-         { "50",  NULL },
-         { "60",  NULL },
-         { "70",  NULL },
-         { "80",  NULL },
-         { "90",  NULL },
-         { "100", NULL },
-         { NULL, NULL },
-      },
-      "100"
-   },
-   {
-      "genesis_plus_gx_sms_fm_channel_8_volume",
-      "Master System FM (YM2413) Channel 8 Volume %",
-      NULL,
-      "Reduce the volume of the Master System FM Channel 8.",
-      NULL,
-      "channel_volume",
-      {
-         { "0",   NULL },
-         { "10",  NULL },
-         { "20",  NULL },
-         { "30",  NULL },
-         { "40",  NULL },
-         { "50",  NULL },
-         { "60",  NULL },
-         { "70",  NULL },
-         { "80",  NULL },
-         { "90",  NULL },
-         { "100", NULL },
-         { NULL, NULL },
-      },
-      "100"
-   },
-#endif
-   { NULL, NULL, NULL, NULL, NULL, NULL, {{0}}, NULL },
-};
-
-struct retro_core_options_v2 options_us = {
-   option_cats_us,
-   option_defs_us
-};
-
-/*
- ********************************
- * Language Mapping
- ********************************
-*/
-
-#ifndef HAVE_NO_LANGEXTRA
-struct retro_core_options_v2 *options_intl[RETRO_LANGUAGE_LAST] = {
-   &options_us,      /* RETRO_LANGUAGE_ENGLISH */
-   &options_ja,      /* RETRO_LANGUAGE_JAPANESE */
-   &options_fr,      /* RETRO_LANGUAGE_FRENCH */
-   &options_es,      /* RETRO_LANGUAGE_SPANISH */
-   &options_de,      /* RETRO_LANGUAGE_GERMAN */
-   &options_it,      /* RETRO_LANGUAGE_ITALIAN */
-   &options_nl,      /* RETRO_LANGUAGE_DUTCH */
-   &options_pt_br,   /* RETRO_LANGUAGE_PORTUGUESE_BRAZIL */
-   &options_pt_pt,   /* RETRO_LANGUAGE_PORTUGUESE_PORTUGAL */
-   &options_ru,      /* RETRO_LANGUAGE_RUSSIAN */
-   &options_ko,      /* RETRO_LANGUAGE_KOREAN */
-   &options_cht,     /* RETRO_LANGUAGE_CHINESE_TRADITIONAL */
-   &options_chs,     /* RETRO_LANGUAGE_CHINESE_SIMPLIFIED */
-   &options_eo,      /* RETRO_LANGUAGE_ESPERANTO */
-   &options_pl,      /* RETRO_LANGUAGE_POLISH */
-   &options_vn,      /* RETRO_LANGUAGE_VIETNAMESE */
-   &options_ar,      /* RETRO_LANGUAGE_ARABIC */
-   &options_el,      /* RETRO_LANGUAGE_GREEK */
-   &options_tr,      /* RETRO_LANGUAGE_TURKISH */
-   &options_sk,      /* RETRO_LANGUAGE_SLOVAK */
-   &options_fa,      /* RETRO_LANGUAGE_PERSIAN */
-   &options_he,      /* RETRO_LANGUAGE_HEBREW */
-   &options_ast,     /* RETRO_LANGUAGE_ASTURIAN */
-   &options_fi,      /* RETRO_LANGUAGE_FINNISH */
-   &options_id,      /* RETRO_LANGUAGE_INDONESIAN */
-   &options_sv,      /* RETRO_LANGUAGE_SWEDISH */
-   &options_uk,      /* RETRO_LANGUAGE_UKRAINIAN */
-   &options_cs,      /* RETRO_LANGUAGE_CZECH */
-   &options_val,     /* RETRO_LANGUAGE_CATALAN_VALENCIA */
-   &options_ca,      /* RETRO_LANGUAGE_CATALAN */
-   &options_en,      /* RETRO_LANGUAGE_BRITISH_ENGLISH */
-   &options_hu,      /* RETRO_LANGUAGE_HUNGARIAN */
-};
-#endif
-
-/*
- ********************************
- * Functions
- ********************************
-*/
-
-/* Handles configuration/setting of core options.
- * Should be called as early as possible - ideally inside
- * retro_set_environment(), and no later than retro_load_game()
- * > We place the function body in the header to avoid the
- *   necessity of adding more .c files (i.e. want this to
- *   be as painless as possible for core devs)
- */
-
-INLINE void libretro_set_core_options(retro_environment_t environ_cb,
-      bool *categories_supported)
-{
-   unsigned version  = 0;
-#ifndef HAVE_NO_LANGEXTRA
-   unsigned language = 0;
-#endif
-
-   if (!environ_cb || !categories_supported)
-      return;
-
-   *categories_supported = false;
-
-   if (!environ_cb(RETRO_ENVIRONMENT_GET_CORE_OPTIONS_VERSION, &version))
-      version = 0;
-
-   if (version >= 2)
-   {
-#ifndef HAVE_NO_LANGEXTRA
-      struct retro_core_options_v2_intl core_options_intl;
-
-      core_options_intl.us    = &options_us;
-      core_options_intl.local = NULL;
-
-      if (environ_cb(RETRO_ENVIRONMENT_GET_LANGUAGE, &language) &&
-          (language < RETRO_LANGUAGE_LAST) && (language != RETRO_LANGUAGE_ENGLISH))
-         core_options_intl.local = options_intl[language];
-
-      *categories_supported = environ_cb(RETRO_ENVIRONMENT_SET_CORE_OPTIONS_V2_INTL,
-            &core_options_intl);
-#else
-      *categories_supported = environ_cb(RETRO_ENVIRONMENT_SET_CORE_OPTIONS_V2,
-            &options_us);
-#endif
-   }
-   else
-   {
-      size_t i, j;
-      size_t option_index              = 0;
-      size_t num_options               = 0;
-      struct retro_core_option_definition
-            *option_v1_defs_us         = NULL;
-#ifndef HAVE_NO_LANGEXTRA
-      size_t num_options_intl          = 0;
-      struct retro_core_option_v2_definition
-            *option_defs_intl          = NULL;
-      struct retro_core_option_definition
-            *option_v1_defs_intl       = NULL;
-      struct retro_core_options_intl
-            core_options_v1_intl;
-#endif
-      struct retro_variable *variables = NULL;
-      char **values_buf                = NULL;
-
-      /* Determine total number of options */
-      while (true)
-      {
-         if (option_defs_us[num_options].key)
-            num_options++;
-         else
-            break;
-      }
-
-      if (version >= 1)
-      {
-         /* Allocate US array */
-         option_v1_defs_us = (struct retro_core_option_definition *)
-               calloc(num_options + 1, sizeof(struct retro_core_option_definition));
-
-         /* Copy parameters from option_defs_us array */
-         for (i = 0; i < num_options; i++)
-         {
-            struct retro_core_option_v2_definition *option_def_us = &option_defs_us[i];
-            struct retro_core_option_value *option_values         = option_def_us->values;
-            struct retro_core_option_definition *option_v1_def_us = &option_v1_defs_us[i];
-            struct retro_core_option_value *option_v1_values      = option_v1_def_us->values;
-
-            option_v1_def_us->key           = option_def_us->key;
-            option_v1_def_us->desc          = option_def_us->desc;
-            option_v1_def_us->info          = option_def_us->info;
-            option_v1_def_us->default_value = option_def_us->default_value;
-
-            /* Values must be copied individually... */
-            while (option_values->value)
-            {
-               option_v1_values->value = option_values->value;
-               option_v1_values->label = option_values->label;
-
-               option_values++;
-               option_v1_values++;
-            }
-         }
-
-#ifndef HAVE_NO_LANGEXTRA
-         if (environ_cb(RETRO_ENVIRONMENT_GET_LANGUAGE, &language) &&
-             (language < RETRO_LANGUAGE_LAST) && (language != RETRO_LANGUAGE_ENGLISH) &&
-             options_intl[language])
-            option_defs_intl = options_intl[language]->definitions;
-
-         if (option_defs_intl)
-         {
-            /* Determine number of intl options */
-            while (true)
-            {
-               if (option_defs_intl[num_options_intl].key)
-                  num_options_intl++;
-               else
-                  break;
-            }
-
-            /* Allocate intl array */
-            option_v1_defs_intl = (struct retro_core_option_definition *)
-                  calloc(num_options_intl + 1, sizeof(struct retro_core_option_definition));
-
-            /* Copy parameters from option_defs_intl array */
-            for (i = 0; i < num_options_intl; i++)
-            {
-               struct retro_core_option_v2_definition *option_def_intl = &option_defs_intl[i];
-               struct retro_core_option_value *option_values           = option_def_intl->values;
-               struct retro_core_option_definition *option_v1_def_intl = &option_v1_defs_intl[i];
-               struct retro_core_option_value *option_v1_values        = option_v1_def_intl->values;
-
-               option_v1_def_intl->key           = option_def_intl->key;
-               option_v1_def_intl->desc          = option_def_intl->desc;
-               option_v1_def_intl->info          = option_def_intl->info;
-               option_v1_def_intl->default_value = option_def_intl->default_value;
-
-               /* Values must be copied individually... */
-               while (option_values->value)
-               {
-                  option_v1_values->value = option_values->value;
-                  option_v1_values->label = option_values->label;
-
-                  option_values++;
-                  option_v1_values++;
-               }
-            }
-         }
-
-         core_options_v1_intl.us    = option_v1_defs_us;
-         core_options_v1_intl.local = option_v1_defs_intl;
-
-         environ_cb(RETRO_ENVIRONMENT_SET_CORE_OPTIONS_INTL, &core_options_v1_intl);
-#else
-         environ_cb(RETRO_ENVIRONMENT_SET_CORE_OPTIONS, option_v1_defs_us);
-#endif
-      }
-      else
-      {
-         /* Allocate arrays */
-         variables  = (struct retro_variable *)calloc(num_options + 1,
-               sizeof(struct retro_variable));
-         values_buf = (char **)calloc(num_options, sizeof(char *));
-
-         if (!variables || !values_buf)
-            goto error;
-
-         /* Copy parameters from option_defs_us array */
-         for (i = 0; i < num_options; i++)
-         {
-            const char *key                        = option_defs_us[i].key;
-            const char *desc                       = option_defs_us[i].desc;
-            const char *default_value              = option_defs_us[i].default_value;
-            struct retro_core_option_value *values = option_defs_us[i].values;
-            size_t buf_len                         = 3;
-            size_t default_index                   = 0;
-
-            values_buf[i] = NULL;
-
-            /* Skip options that are irrelevant when using the
-             * old style core options interface */
-            if (strcmp(key, "genesis_plus_gx_show_advanced_audio_settings") == 0)
-               continue;
-
-            if (desc)
-            {
-               size_t num_values = 0;
-
-               /* Determine number of values */
-               while (true)
-               {
-                  if (values[num_values].value)
-                  {
-                     /* Check if this is the default value */
-                     if (default_value)
-                        if (strcmp(values[num_values].value, default_value) == 0)
-                           default_index = num_values;
-
-                     buf_len += strlen(values[num_values].value);
-                     num_values++;
-                  }
-                  else
-                     break;
-               }
-
-               /* Build values string */
-               if (num_values > 0)
-               {
-                  buf_len += num_values - 1;
-                  buf_len += strlen(desc);
-
-                  values_buf[i] = (char *)calloc(buf_len, sizeof(char));
-                  if (!values_buf[i])
-                     goto error;
-
-                  strcpy(values_buf[i], desc);
-                  strcat(values_buf[i], "; ");
-
-                  /* Default value goes first */
-                  strcat(values_buf[i], values[default_index].value);
-
-                  /* Add remaining values */
-                  for (j = 0; j < num_values; j++)
-                  {
-                     if (j != default_index)
-                     {
-                        strcat(values_buf[i], "|");
-                        strcat(values_buf[i], values[j].value);
-                     }
-                  }
-               }
-            }
-
-            variables[option_index].key   = key;
-            variables[option_index].value = values_buf[i];
-            option_index++;
-         }
-
-         /* Set variables */
-         environ_cb(RETRO_ENVIRONMENT_SET_VARIABLES, variables);
-      }
-
-error:
-      /* Clean up */
-
-      if (option_v1_defs_us)
-      {
-         free(option_v1_defs_us);
-         option_v1_defs_us = NULL;
-      }
-
-#ifndef HAVE_NO_LANGEXTRA
-      if (option_v1_defs_intl)
-      {
-         free(option_v1_defs_intl);
-         option_v1_defs_intl = NULL;
-      }
-#endif
-
-      if (values_buf)
-      {
-         for (i = 0; i < num_options; i++)
-         {
-            if (values_buf[i])
-            {
-               free(values_buf[i]);
-               values_buf[i] = NULL;
-            }
-         }
-
-         free(values_buf);
-         values_buf = NULL;
-      }
-
-      if (variables)
-      {
-         free(variables);
-         variables = NULL;
-      }
-   }
-}
-
-#ifdef __cplusplus
-}
-#endif
-
-#endif
-=======
-#ifndef LIBRETRO_CORE_OPTIONS_H__
-#define LIBRETRO_CORE_OPTIONS_H__
-
-#include <stdlib.h>
-#include <string.h>
-
-#include <libretro.h>
-#include <retro_inline.h>
-
-#ifndef HAVE_NO_LANGEXTRA
-#include "libretro_core_options_intl.h"
-#endif
-
-/*
- ********************************
- * VERSION: 2.0
- ********************************
- *
- * - 2.0: Add support for core options v2 interface
- * - 1.3: Move translations to libretro_core_options_intl.h
- *        - libretro_core_options_intl.h includes BOM and utf-8
- *          fix for MSVC 2010-2013
- *        - Added HAVE_NO_LANGEXTRA flag to disable translations
- *          on platforms/compilers without BOM support
- * - 1.2: Use core options v1 interface when
- *        RETRO_ENVIRONMENT_GET_CORE_OPTIONS_VERSION is >= 1
- *        (previously required RETRO_ENVIRONMENT_GET_CORE_OPTIONS_VERSION == 1)
- * - 1.1: Support generation of core options v0 retro_core_option_value
- *        arrays containing options with a single value
- * - 1.0: First commit
-*/
-
-#ifdef __cplusplus
-extern "C" {
-#endif
-
-/*
- ********************************
- * Core Definitions
- ********************************
-*/
-
-#if defined(M68K_OVERCLOCK_SHIFT) || defined(Z80_OVERCLOCK_SHIFT)
-#define HAVE_OVERCLOCK
-#endif
-
-/*
- ********************************
- * Core Option Definitions
- ********************************
-*/
-
-/* RETRO_LANGUAGE_ENGLISH */
-
-/* Default language:
- * - All other languages must include the same keys and values
- * - Will be used as a fallback in the event that frontend language
- *   is not available
- * - Will be used as a fallback for any missing entries in
- *   frontend language definition */
-
-struct retro_core_option_v2_category option_cats_us[] = {
-   {
-      "system",
-      "System",
-      "Configure base hardware selection / region / BIOS / Sega CD save file parameters."
-   },
-   {
-      "video",
-      "Video",
-      "Configure aspect ratio / display cropping / video filter / frame skipping parameters."
-   },
-   {
-      "audio",
-      "Audio",
-      "Configure emulated audio devices."
-   },
-   {
-      "input",
-      "Input",
-      "Configure light gun / mouse input."
-   },
-   {
-      "hacks",
-      "Emulation Hacks",
-      "Configure processor overclocking and emulation accuracy parameters affecting low-level performance and compatibility."
-   },
-   {
-      "channel_volume",
-      "Advanced Channel Volume Settings",
-      "Configure the volume of individual hardware audio channels."
-   },
-   { NULL, NULL, NULL },
-};
-
-struct retro_core_option_v2_definition option_defs_us[] = {
-   {
-      "genesis_plus_gx_system_hw",
-      "System Hardware",
-      NULL,
-      "Runs loaded content with a specific emulated console. 'Auto' will select the most appropriate system for the current game.",
-      NULL,
-      "system",
-      {
-         { "auto",                 "Auto"                 },
-         { "sg-1000",              "SG-1000"              },
-         { "sg-1000 II",           "SG-1000 II"           },
-         { "sg-1000 II + ram ext.","SG-1000 II + RAM Ext."},
-         { "mark-III",             "Mark III"             },
-         { "master system",        "Master System"        },
-         { "master system II",     "Master System II"     },
-         { "game gear",            "Game Gear"            },
-         { "mega drive / genesis", "Mega Drive/Genesis"   },
-         { NULL, NULL },
-      },
-      "auto"
-   },
-   {
-      "genesis_plus_gx_region_detect",
-      "System Region",
-      NULL,
-      "Specify which region the system is from. For consoles other than the Game Gear, 'PAL' is 50hz while 'NTSC' is 60hz. Games may run faster or slower than normal if the incorrect region is selected.",
-      NULL,
-      "system",
-      {
-         { "auto",    "Auto"   },
-         { "ntsc-u",  "NTSC-U" },
-         { "pal",     "PAL"    },
-         { "ntsc-j",  "NTSC-J" },
-         { NULL, NULL },
-      },
-      "auto"
-   },
-   {
-      "genesis_plus_gx_vdp_mode",
-      "Force VDP Mode",
-      NULL,
-      "Overrides the VDP mode to force it to run at either NTSC 60Hz or PAL 50Hz, regardless of system region.",
-      NULL,
-      "system",
-      {
-         { "auto",  "Disabled" },
-         { "60hz",  "NTSC (60Hz)" },
-         { "50hz",  "PAL (50Hz)" },
-         { NULL, NULL },
-      },
-      "auto"
-   },
-   {
-      "genesis_plus_gx_bios",
-      "System Boot ROM",
-      NULL,
-      "Use official BIOS/bootloader for emulated hardware, if present in RetroArch's system directory. Displays console-specific start-up sequence/animation, then runs loaded content.",
-      NULL,
-      "system",
-      {
-         { "disabled", NULL },
-         { "enabled",  NULL },
-         { NULL, NULL },
-      },
-      "disabled"
-   },
-   {
-      "genesis_plus_gx_system_bram",
-      "CD System BRAM",
-      NULL,
-      "When running Sega CD content, specifies whether to share a single save file between all games from a specific region (Per-BIOS) or to create a separate save file for each game (Per-Game). Note that the Sega CD has limited internal storage, sufficient only for a handful of titles. To avoid running out of space, the 'Per-Game' setting is recommended.",
-      NULL,
-      "system",
-      {
-         { "per bios", "Per-BIOS" },
-         { "per game", "Per-Game" },
-         { NULL, NULL },
-      },
-      "per bios"
-   },
-   {
-      "genesis_plus_gx_cart_bram",
-      "CD Backup Cart BRAM",
-      NULL,
-      "When running Sega CD content, specifies whether to share a single backup ram cart for all games (Per-Cart) or to create a separate backup ram cart for each game (Per-Game).",
-      NULL,
-      "system",
-      {
-         { "per cart", "Per-Cart" },
-         { "per game", "Per-Game" },
-         { NULL, NULL },
-      },
-      "per cart"
-   },
-   {
-      "genesis_plus_gx_add_on",
-      "CD add-on (MD mode) (Requires Restart)",
-      NULL,
-      "Specify which add-on to use for CD audio playback with supported Mega Drive/Genesis games.",
-      NULL,
-      "system",
-      {
-         { "auto",         "Auto" },
-         { "sega/mega cd", "Sega/Mega CD" },
-         { "megasd",       "MegaSD" },
-         { "none",         "None" },
-         { NULL, NULL },
-      },
-      "auto"
-   },
-   {
-      "genesis_plus_gx_lock_on",
-      "Cartridge Lock-On",
-      NULL,
-      "Lock-On Technology is a Mega Drive/Genesis feature that allowed an older game to connect to the pass-through port of a special cartridge for extended or altered gameplay. This option specifies which type of special 'lock-on' cartridge to emulate. A corresponding bios file must be present in RetroArch's system directory.",
-      NULL,
-      "system",
-      {
-         { "disabled",            NULL },
-         { "game genie",          "Game Genie" },
-         { "action replay (pro)", "Action Replay (Pro)" },
-         { "sonic & knuckles",    "Sonic & Knuckles" },
-         { NULL, NULL },
-      },
-      "disabled"
-   },
-   {
-      "genesis_plus_gx_aspect_ratio",
-      "Core-Provided Aspect Ratio",
-      NULL,
-      "Choose the preferred content aspect ratio. This will only apply when RetroArch's aspect ratio is set to 'Core provided' in the Video settings.",
-      NULL,
-      "video",
-      {
-         { "auto",     "Auto" },
-         { "NTSC PAR", NULL },
-         { "PAL PAR",  NULL },
-      },
-      "auto"
-   },
-   {
-      "genesis_plus_gx_overscan",
-      "Borders",
-      NULL,
-      "Enable this to display the overscan regions at the top/bottom and/or left/right of the screen. These would normally be hidden by the bezel around the edge of a standard-definition television.",
-      NULL,
-      "video",
-      {
-         { "disabled",   NULL },
-         { "top/bottom", "Top/Bottom" },
-         { "left/right", "Left/Right" },
-         { "full",       "Full" },
-         { NULL, NULL },
-      },
-      "disabled"
-   },
-   {
-      "genesis_plus_gx_left_border",
-      "Hide Master System Side Borders",
-      NULL,
-      "Cuts off 8 pixels from either the left side of the screen, or both left and right sides when running Master System games.",
-      NULL,
-      "video",
-      {
-         { "disabled", NULL },
-         { "left border", "Left Border Only" },
-         { "left & right borders", "Left & Right Borders" },
-         { NULL, NULL },
-      },
-      "disabled"
-   },
-   {
-      "genesis_plus_gx_gg_extra",
-      "Game Gear Extended Screen",
-      NULL,
-      "Forces Game Gear titles to run in 'SMS' mode, with an increased resolution of 256x192. May show additional content, but typically displays a border of corrupt/unwanted image data.",
-      NULL,
-      "video",
-      {
-         { "disabled", NULL },
-         { "enabled",  NULL },
-         { NULL, NULL },
-      },
-      "disabled"
-   },
-   {
-      "genesis_plus_gx_blargg_ntsc_filter",
-      "Blargg NTSC Filter",
-      NULL,
-      "Apply a video filter to mimic various NTSC TV signals.",
-      NULL,
-      "video",
-      {
-         { "disabled",   NULL },
-         { "monochrome", "Monochrome" },
-         { "composite",  "Composite" },
-         { "svideo",     "S-Video" },
-         { "rgb",        "RGB" },
-         { NULL, NULL },
-      },
-      "disabled"
-   },
-   {
-      "genesis_plus_gx_lcd_filter",
-      "LCD Ghosting Filter",
-      NULL,
-      "Apply an image 'ghosting' filter to mimic the display characteristics of the Game Gear and 'Genesis Nomad' LCD panels.",
-      NULL,
-      "video",
-      {
-         { "disabled", NULL },
-         { "enabled",  NULL },
-         { NULL, NULL },
-      },
-      "disabled"
-   },
-   {
-      "genesis_plus_gx_render",
-      "Interlaced Mode 2 Output",
-      NULL,
-      "Interlaced Mode 2 allows the Mega Drive/Genesis to output a double height (high resolution) 320x448 image by drawing alternate scanlines each frame (this is used by 'Sonic the Hedgehog 2' and 'Combat Cars' multiplayer modes). 'Single Field' mimics original hardware, producing each field (320x224) alternatively with flickering/interlacing artefacts. 'Double Field' simulates the interlaced display, which stabilises the image but causes mild blurring.",
-      NULL,
-      "video",
-      {
-         { "single field", "Single Field" },
-         { "double field", "Double Field" },
-         { NULL, NULL },
-      },
-      "single field"
-   },
-   {
-      "genesis_plus_gx_frameskip",
-      "Frameskip",
-      NULL,
-      "Skip frames to avoid audio buffer under-run (crackling). Improves performance at the expense of visual smoothness. 'Auto' skips frames when advised by the frontend. 'Manual' utilises the 'Frameskip Threshold (%)' setting.",
-      NULL,
-      "video",
-      {
-         { "disabled", NULL },
-         { "auto",     "Auto" },
-         { "manual",   "Manual" },
-         { NULL, NULL },
-      },
-      "disabled"
-   },
-   {
-      "genesis_plus_gx_frameskip_threshold",
-      "Frameskip Threshold (%)",
-      NULL,
-      "When 'Frameskip' is set to 'Manual', specifies the audio buffer occupancy threshold (percentage) below which frames will be skipped. Higher values reduce the risk of crackling by causing frames to be dropped more frequently.",
-      NULL,
-      "video",
-      {
-         { "15", NULL },
-         { "18", NULL },
-         { "21", NULL },
-         { "24", NULL },
-         { "27", NULL },
-         { "30", NULL },
-         { "33", NULL },
-         { "36", NULL },
-         { "39", NULL },
-         { "42", NULL },
-         { "45", NULL },
-         { "48", NULL },
-         { "51", NULL },
-         { "54", NULL },
-         { "57", NULL },
-         { "60", NULL },
-         { NULL, NULL },
-      },
-      "33"
-   },
-   {
-      "genesis_plus_gx_ym2413",
-      "Master System FM (YM2413)",
-      NULL,
-      "Enable emulation of the FM Sound Unit used by certain Sega Mark III/Master System games for enhanced audio output.",
-      NULL,
-      "audio",
-      {
-         { "auto",     "Auto" },
-         { "disabled", NULL },
-         { "enabled",  NULL },
-         { NULL, NULL },
-      },
-      "auto"
-   },
-#ifdef HAVE_OPLL_CORE
-   {
-      "genesis_plus_gx_ym2413_core",
-      "Master System FM (YM2413) Core",
-      NULL,
-      "Select method used to emulate the FM Sound Unit of the Sega Mark III/Master System. 'MAME' option is fast, and runs full speed on most systems. 'Nuked' option is cycle accurate, very high quality, and has substantial CPU requirements.",
-      NULL,
-      "audio",
-      {
-         { "mame",  "MAME" },
-         { "nuked", "Nuked" },
-         { NULL, NULL },
-      },
-      "mame"
-   },
-#endif
-   {
-      "genesis_plus_gx_ym2612",
-      "Mega Drive / Genesis FM",
-      NULL,
-#ifdef HAVE_YM3438_CORE
-      "Select method used to emulate the FM synthesizer (main sound generator) of the Mega Drive/Genesis. 'MAME' options are fast, and run full speed on most systems. 'Nuked' options are cycle accurate, very high quality, and have substantial CPU requirements. The 'YM2612' chip is used by the original Model 1 Mega Drive/Genesis. The 'YM3438' is used in later Mega Drive/Genesis revisions.",
-#else
-      "Select method used to emulate the FM synthesizer (main sound generator) of the Mega Drive/Genesis. The 'YM2612' chip is used by the original Model 1 Mega Drive/Genesis. The 'YM3438' is used in later Mega Drive/Genesis revisions.",
-#endif
-      NULL,
-      "audio",
-      {
-         { "mame (ym2612)",          "MAME (YM2612)" },
-         { "mame (asic ym3438)",     "MAME (ASIC YM3438)" },
-         { "mame (enhanced ym3438)", "MAME (Enhanced YM3438)" },
-#ifdef HAVE_YM3438_CORE
-         { "nuked (ym2612)",         "Nuked (YM2612)" },
-         { "nuked (ym3438)",         "Nuked (YM3438)" },
-#endif
-         { NULL, NULL },
-      },
-      "mame (ym2612)"
-   },
-   {
-      "genesis_plus_gx_sound_output",
-      "Sound Output",
-      NULL,
-      "Select stereo or mono sound reproduction.",
-      NULL,
-      "audio",
-      {
-         { "stereo", "Stereo" },
-         { "mono",   "Mono" },
-         { NULL, NULL },
-      },
-      "stereo"
-   },
-   {
-      "genesis_plus_gx_audio_filter",
-      "Audio Filter",
-      NULL,
-      "Enable a low pass audio filter to better simulate the characteristic sound of a Model 1 Mega Drive/Genesis.",
-      NULL,
-      "audio",
-      {
-         { "disabled", NULL },
-         { "low-pass", "Low-Pass" },
-#if HAVE_EQ
-         { "EQ",       NULL },
-#endif
-         { NULL, NULL },
-      },
-      "disabled"
-   },
-   {
-      "genesis_plus_gx_lowpass_range",
-      "Low-Pass Filter %",
-      NULL,
-      "Specify the cut-off frequency of the audio low pass filter. A higher value increases the perceived 'strength' of the filter, since a wider range of the high frequency spectrum is attenuated.",
-      NULL,
-      "audio",
-      {
-         { "5",  NULL },
-         { "10", NULL },
-         { "15", NULL },
-         { "20", NULL },
-         { "25", NULL },
-         { "30", NULL },
-         { "35", NULL },
-         { "40", NULL },
-         { "45", NULL },
-         { "50", NULL },
-         { "55", NULL },
-         { "60", NULL },
-         { "65", NULL },
-         { "70", NULL },
-         { "75", NULL },
-         { "80", NULL },
-         { "85", NULL },
-         { "90", NULL },
-         { "95", NULL },
-         { NULL, NULL },
-      },
-      "60"
-   },
-   {
-      "genesis_plus_gx_psg_preamp",
-      "PSG Preamp Level",
-      NULL,
-      "Set the audio preamplifier level of the emulated SN76496 4-channel Programmable Sound Generator found in the SG-1000, Sega Mark III, Master System, Game Gear and Mega Drive/Genesis.",
-      NULL,
-      "audio",
-      {
-         { "0",   NULL },
-         { "5",   NULL },
-         { "10",  NULL },
-         { "15",  NULL },
-         { "20",  NULL },
-         { "25",  NULL },
-         { "30",  NULL },
-         { "35",  NULL },
-         { "40",  NULL },
-         { "45",  NULL },
-         { "50",  NULL },
-         { "55",  NULL },
-         { "60",  NULL },
-         { "65",  NULL },
-         { "70",  NULL },
-         { "75",  NULL },
-         { "80",  NULL },
-         { "85",  NULL },
-         { "90",  NULL },
-         { "95",  NULL },
-         { "100", NULL },
-         { "105", NULL },
-         { "110", NULL },
-         { "115", NULL },
-         { "120", NULL },
-         { "125", NULL },
-         { "130", NULL },
-         { "135", NULL },
-         { "140", NULL },
-         { "145", NULL },
-         { "150", NULL },
-         { "155", NULL },
-         { "160", NULL },
-         { "165", NULL },
-         { "170", NULL },
-         { "175", NULL },
-         { "180", NULL },
-         { "185", NULL },
-         { "190", NULL },
-         { "195", NULL },
-         { "200", NULL },
-         { NULL, NULL },
-      },
-      "150"
-   },
-   {
-      "genesis_plus_gx_fm_preamp",
-      "FM Preamp Level",
-      NULL,
-      "Set the audio preamplifier level of the emulated Mega Drive/Genesis FM sound synthetizer or Sega Mark III/Master System FM Sound Unit.",
-      NULL,
-      "audio",
-      {
-         { "0",   NULL },
-         { "5",   NULL },
-         { "10",  NULL },
-         { "15",  NULL },
-         { "20",  NULL },
-         { "25",  NULL },
-         { "30",  NULL },
-         { "35",  NULL },
-         { "40",  NULL },
-         { "45",  NULL },
-         { "50",  NULL },
-         { "55",  NULL },
-         { "60",  NULL },
-         { "65",  NULL },
-         { "70",  NULL },
-         { "75",  NULL },
-         { "80",  NULL },
-         { "85",  NULL },
-         { "90",  NULL },
-         { "95",  NULL },
-         { "100", NULL },
-         { "105", NULL },
-         { "110", NULL },
-         { "115", NULL },
-         { "120", NULL },
-         { "125", NULL },
-         { "130", NULL },
-         { "135", NULL },
-         { "140", NULL },
-         { "145", NULL },
-         { "150", NULL },
-         { "155", NULL },
-         { "160", NULL },
-         { "165", NULL },
-         { "170", NULL },
-         { "175", NULL },
-         { "180", NULL },
-         { "185", NULL },
-         { "190", NULL },
-         { "195", NULL },
-         { "200", NULL },
-         { NULL, NULL },
-      },
-      "100"
-   },
-   {
-      "genesis_plus_gx_cdda_volume",
-      "CD-DA Volume",
-      NULL,
-      "Adjust the mixing volume of the emulated CD audio playback output.",
-      NULL,
-      "audio",
-      {
-         { "0",   NULL },
-         { "5",   NULL },
-         { "10",  NULL },
-         { "15",  NULL },
-         { "20",  NULL },
-         { "25",  NULL },
-         { "30",  NULL },
-         { "35",  NULL },
-         { "40",  NULL },
-         { "45",  NULL },
-         { "50",  NULL },
-         { "55",  NULL },
-         { "60",  NULL },
-         { "65",  NULL },
-         { "70",  NULL },
-         { "75",  NULL },
-         { "80",  NULL },
-         { "85",  NULL },
-         { "90",  NULL },
-         { "95",  NULL },
-         { "100", NULL },
-         { NULL, NULL },
-      },
-      "100"
-   },
-   {
-      "genesis_plus_gx_pcm_volume",
-      "PCM Volume",
-      NULL,
-      "Adjust the mixing volume of the emulated Sega CD / Mega CD RF5C164 PCM sound generator output.",
-      NULL,
-      "audio",
-      {
-         { "0",   NULL },
-         { "5",   NULL },
-         { "10",  NULL },
-         { "15",  NULL },
-         { "20",  NULL },
-         { "25",  NULL },
-         { "30",  NULL },
-         { "35",  NULL },
-         { "40",  NULL },
-         { "45",  NULL },
-         { "50",  NULL },
-         { "55",  NULL },
-         { "60",  NULL },
-         { "65",  NULL },
-         { "70",  NULL },
-         { "75",  NULL },
-         { "80",  NULL },
-         { "85",  NULL },
-         { "90",  NULL },
-         { "95",  NULL },
-         { "100", NULL },
-         { NULL, NULL },
-      },
-      "100"
-   },
-#ifdef HAVE_EQ
-   {
-      "genesis_plus_gx_audio_eq_low",
-      "EQ Low",
-      NULL,
-      "Adjust the low range band of the internal audio equaliser.",
-      NULL,
-      "audio",
-      {
-         { "0",   NULL },
-         { "5",   NULL },
-         { "10",  NULL },
-         { "15",  NULL },
-         { "20",  NULL },
-         { "25",  NULL },
-         { "30",  NULL },
-         { "35",  NULL },
-         { "40",  NULL },
-         { "45",  NULL },
-         { "50",  NULL },
-         { "55",  NULL },
-         { "60",  NULL },
-         { "65",  NULL },
-         { "70",  NULL },
-         { "75",  NULL },
-         { "80",  NULL },
-         { "85",  NULL },
-         { "90",  NULL },
-         { "95",  NULL },
-         { "100", NULL },
-         { NULL, NULL },
-      },
-      "100"
-   },
-   {
-      "genesis_plus_gx_audio_eq_mid",
-      "EQ Mid",
-      NULL,
-      "Adjust the middle range band of the internal audio equaliser.",
-      NULL,
-      "audio",
-      {
-         { "0",   NULL },
-         { "5",   NULL },
-         { "10",  NULL },
-         { "15",  NULL },
-         { "20",  NULL },
-         { "25",  NULL },
-         { "30",  NULL },
-         { "35",  NULL },
-         { "40",  NULL },
-         { "45",  NULL },
-         { "50",  NULL },
-         { "55",  NULL },
-         { "60",  NULL },
-         { "65",  NULL },
-         { "70",  NULL },
-         { "75",  NULL },
-         { "80",  NULL },
-         { "85",  NULL },
-         { "90",  NULL },
-         { "95",  NULL },
-         { "100", NULL },
-         { NULL, NULL },
-      },
-      "100"
-   },
-   {
-      "genesis_plus_gx_audio_eq_high",
-      "EQ High",
-      NULL,
-      "Adjust the high range band of the internal audio equaliser.",
-      NULL,
-      "audio",
-      {
-         { "0",   NULL },
-         { "5",   NULL },
-         { "10",  NULL },
-         { "15",  NULL },
-         { "20",  NULL },
-         { "25",  NULL },
-         { "30",  NULL },
-         { "35",  NULL },
-         { "40",  NULL },
-         { "45",  NULL },
-         { "50",  NULL },
-         { "55",  NULL },
-         { "60",  NULL },
-         { "65",  NULL },
-         { "70",  NULL },
-         { "75",  NULL },
-         { "80",  NULL },
-         { "85",  NULL },
-         { "90",  NULL },
-         { "95",  NULL },
-         { "100", NULL },
-         { NULL, NULL },
-      },
-      "100"
-   },
-#endif
-   {
-      "genesis_plus_gx_gun_input",
-      "Light Gun Input",
-      NULL,
-      "Use a mouse-controlled 'Light Gun' or 'Touchscreen' input.",
-      NULL,
-      "input",
-      {
-         { "lightgun",    "Light Gun" },
-         { "touchscreen", "Touchscreen" },
-         { NULL, NULL },
-      },
-      "lightgun"
-   },
-   {
-      "genesis_plus_gx_gun_cursor",
-      "Show Light Gun Crosshair",
-      NULL,
-      "Display light gun crosshairs when using the 'MD Menacer', 'MD Justifiers' and 'MS Light Phaser' input device types.",
-      NULL,
-      "input",
-      {
-         { "disabled", NULL },
-         { "enabled",  NULL },
-         { NULL, NULL },
-      },
-      "disabled"
-   },
-   {
-      "genesis_plus_gx_invert_mouse",
-      "Invert Mouse Y-Axis",
-      NULL,
-      "Inverts the Y-axis of the 'MD Mouse' input device type.",
-      NULL,
-      "input",
-      {
-         { "disabled", NULL },
-         { "enabled",  NULL },
-         { NULL, NULL },
-      },
-      "disabled"
-   },
-   {
-      "genesis_plus_gx_no_sprite_limit",
-      "Remove Per-Line Sprite Limit",
-      NULL,
-      "Removes the original sprite-per-scanline hardware limit. This reduces flickering but can cause visual glitches, as some games exploit the hardware limit to generate special effects.",
-      NULL,
-      "hacks",
-      {
-         { "disabled", NULL },
-         { "enabled",  NULL },
-         { NULL, NULL },
-      },
-      "disabled"
-   },
-   {
-      "genesis_plus_gx_enhanced_vscroll",
-      "Enhanced per-tile vertical scroll",
-      NULL,
-      "Allows each individual cell to be scrolled vertically, instead of 16px 2-cell, by averaging out with the vscroll value of the neighbouring cell. This hack only applies to few games that use 2-cell vertical scroll mode.",
-      NULL,
-      "hacks",
-      {
-         { "disabled", NULL },
-         { "enabled",  NULL },
-         { NULL, NULL },
-      },
-      "disabled"
-   },
-   {
-      "genesis_plus_gx_enhanced_vscroll_limit",
-      "Enhanced per-tile vertical scroll limit",
-      NULL,
-      "Only when Enchance per-tile vertical scroll is enabled. Adjusts the limit of the vertical scroll enhancement. When the vscroll difference between neighbouring tiles is bigger than this limit, the enhancement is disabled.",
-      NULL,
-      "hacks",
-      {
-         { "2", NULL },
-         { "3",  NULL },
-         { "4", NULL },
-         { "5",  NULL },
-         { "6", NULL },
-         { "7",  NULL },
-         { "8", NULL },
-         { "9",  NULL },
-         { "10", NULL },
-         { "11",  NULL },
-         { "12", NULL },
-         { "13",  NULL },
-         { "14", NULL },
-         { "15",  NULL },
-         { "16", NULL },
-         { NULL, NULL },
-      },
-      "8"
-   },
-#ifdef HAVE_OVERCLOCK
-   {
-      "genesis_plus_gx_overclock",
-      "CPU Speed",
-      NULL,
-      "Overclock the emulated CPU. Can reduce slowdown, but may cause glitches.",
-      NULL,
-      "hacks",
-      {
-         { "100%", NULL },
-         { "125%", NULL },
-         { "150%", NULL },
-         { "175%", NULL },
-         { "200%", NULL },
-         { NULL, NULL },
-      },
-      "100%"
-   },
-#endif
-   {
-      "genesis_plus_gx_force_dtack",
-      "System Lock-Ups",
-      NULL,
-      "Emulate system lock-ups that occur on real hardware when performing illegal address access. This should only be disabled when playing certain demos and homebrew that rely on illegal behaviour for correct operation.",
-      NULL,
-      "hacks",
-      {
-         { "enabled",  NULL },
-         { "disabled", NULL },
-         { NULL, NULL },
-      },
-      "enabled"
-   },
-   {
-      "genesis_plus_gx_addr_error",
-      "68K Address Error",
-      NULL,
-      "The Mega Drive/Genesis Main CPU (Motorola 68000) generates an Address Error exception (crash) when attempting to perform unaligned memory access. Enabling '68K Address Error' simulates this behaviour. It should only be disabled when playing ROM hacks, since these are typically developed using less accurate emulators and may rely on invalid RAM access for correct operation.",
-      NULL,
-      "hacks",
-      {
-         { "enabled",  NULL },
-         { "disabled", NULL },
-         { NULL, NULL },
-      },
-      "enabled"
-   },
-   {
-      "genesis_plus_gx_cd_latency",
-      "CD access time",
-      NULL,
-        "Simulate original CD hardware latency when initiating a read or seeking to a specific location on loaded disc. This is required by a few CD games that crash if CD data is available too soon and also fixes CD audio desync issues in some games. Disabling this can be useful with MSU-MD games as it makes CD audio tracks loops more seamless.",
-      NULL,
-      "hacks",
-      {
-         { "enabled",  NULL },
-         { "disabled", NULL },
-         { NULL, NULL },
-      },
-      "enabled"
-   },
-#ifdef USE_PER_SOUND_CHANNELS_CONFIG
-   {
-      "genesis_plus_gx_show_advanced_audio_settings",
-      "Show Advanced Audio Volume Settings (Reopen menu)",
-      NULL,
-      "Enable configuration of low-level audio channel parameters. NOTE: Quick Menu must be toggled for this setting to take effect.",
-      NULL,
-      "channel_volume",
-      {
-         { "enabled",  NULL },
-         { "disabled", NULL },
-         { NULL, NULL},
-      },
-      "disabled"
-   },
-   {
-      "genesis_plus_gx_psg_channel_0_volume",
-      "PSG Tone Channel 0 Volume %",
-      NULL,
-      "Reduce the volume of the PSG Tone Channel 0.",
-      NULL,
-      "channel_volume",
-      {
-         { "0",   NULL },
-         { "10",  NULL },
-         { "20",  NULL },
-         { "30",  NULL },
-         { "40",  NULL },
-         { "50",  NULL },
-         { "60",  NULL },
-         { "70",  NULL },
-         { "80",  NULL },
-         { "90",  NULL },
-         { "100", NULL },
-         { NULL, NULL },
-      },
-      "100"
-   },
-   {
-      "genesis_plus_gx_psg_channel_1_volume",
-      "PSG Tone Channel 1 Volume %",
-      NULL,
-      "Reduce the volume of the PSG Tone Channel 1.",
-      NULL,
-      "channel_volume",
-      {
-         { "0",   NULL },
-         { "10",  NULL },
-         { "20",  NULL },
-         { "30",  NULL },
-         { "40",  NULL },
-         { "50",  NULL },
-         { "60",  NULL },
-         { "70",  NULL },
-         { "80",  NULL },
-         { "90",  NULL },
-         { "100", NULL },
-         { NULL, NULL },
-      },
-      "100"
-   },
-   {
-      "genesis_plus_gx_psg_channel_2_volume",
-      "PSG Tone Channel 2 Volume %",
-      NULL,
-      "Reduce the volume of the PSG Tone Channel 2.",
-      NULL,
-      "channel_volume",
-      {
-         { "0",   NULL },
-         { "10",  NULL },
-         { "20",  NULL },
-         { "30",  NULL },
-         { "40",  NULL },
-         { "50",  NULL },
-         { "60",  NULL },
-         { "70",  NULL },
-         { "80",  NULL },
-         { "90",  NULL },
-         { "100", NULL },
-         { NULL, NULL },
-      },
-      "100"
-   },
-   {
-      "genesis_plus_gx_psg_channel_3_volume",
-      "PSG Noise Channel 3 Volume %",
-      NULL,
-      "Reduce the volume of the PSG Noise Channel 3.",
-      NULL,
-      "channel_volume",
-      {
-         { "0",   NULL },
-         { "10",  NULL },
-         { "20",  NULL },
-         { "30",  NULL },
-         { "40",  NULL },
-         { "50",  NULL },
-         { "60",  NULL },
-         { "70",  NULL },
-         { "80",  NULL },
-         { "90",  NULL },
-         { "100", NULL },
-         { NULL, NULL },
-      },
-      "100"
-   },
-   {
-      "genesis_plus_gx_md_channel_0_volume",
-      "Mega Drive / Genesis FM Channel 0 Volume %",
-      NULL,
-      "Reduce the volume of the Mega Drive / Genesis FM Channel 0. Only works with MAME FM emulators.",
-      NULL,
-      "channel_volume",
-      {
-         { "0",   NULL },
-         { "10",  NULL },
-         { "20",  NULL },
-         { "30",  NULL },
-         { "40",  NULL },
-         { "50",  NULL },
-         { "60",  NULL },
-         { "70",  NULL },
-         { "80",  NULL },
-         { "90",  NULL },
-         { "100", NULL },
-         { NULL, NULL },
-      },
-      "100"
-   },
-   {
-      "genesis_plus_gx_md_channel_1_volume",
-      "Mega Drive / Genesis FM Channel 1 Volume %",
-      NULL,
-      "Reduce the volume of the Mega Drive / Genesis FM Channel 1. Only works with MAME FM emulators.",
-      NULL,
-      "channel_volume",
-      {
-         { "0",   NULL },
-         { "10",  NULL },
-         { "20",  NULL },
-         { "30",  NULL },
-         { "40",  NULL },
-         { "50",  NULL },
-         { "60",  NULL },
-         { "70",  NULL },
-         { "80",  NULL },
-         { "90",  NULL },
-         { "100", NULL },
-         { NULL, NULL },
-      },
-      "100"
-   },
-   {
-      "genesis_plus_gx_md_channel_2_volume",
-      "Mega Drive / Genesis FM Channel 2 Volume %",
-      NULL,
-      "Reduce the volume of the Mega Drive / Genesis FM Channel 2. Only works with MAME FM emulators.",
-      NULL,
-      "channel_volume",
-      {
-         { "0",   NULL },
-         { "10",  NULL },
-         { "20",  NULL },
-         { "30",  NULL },
-         { "40",  NULL },
-         { "50",  NULL },
-         { "60",  NULL },
-         { "70",  NULL },
-         { "80",  NULL },
-         { "90",  NULL },
-         { "100", NULL },
-         { NULL, NULL },
-      },
-      "100"
-   },
-   {
-      "genesis_plus_gx_md_channel_3_volume",
-      "Mega Drive / Genesis FM Channel 3 Volume %",
-      NULL,
-      "Reduce the volume of the Mega Drive / Genesis FM Channel 3. Only works with MAME FM emulators.",
-      NULL,
-      "channel_volume",
-      {
-         { "0",   NULL },
-         { "10",  NULL },
-         { "20",  NULL },
-         { "30",  NULL },
-         { "40",  NULL },
-         { "50",  NULL },
-         { "60",  NULL },
-         { "70",  NULL },
-         { "80",  NULL },
-         { "90",  NULL },
-         { "100", NULL },
-         { NULL, NULL },
-      },
-      "100"
-   },
-   {
-      "genesis_plus_gx_md_channel_4_volume",
-      "Mega Drive / Genesis FM Channel 4 Volume %",
-      NULL,
-      "Reduce the volume of the Mega Drive / Genesis FM Channel 4. Only works with MAME FM emulators.",
-      NULL,
-      "channel_volume",
-      {
-         { "0",   NULL },
-         { "10",  NULL },
-         { "20",  NULL },
-         { "30",  NULL },
-         { "40",  NULL },
-         { "50",  NULL },
-         { "60",  NULL },
-         { "70",  NULL },
-         { "80",  NULL },
-         { "90",  NULL },
-         { "100", NULL },
-         { NULL, NULL },
-      },
-      "100"
-   },
-   {
-      "genesis_plus_gx_md_channel_5_volume",
-      "Mega Drive / Genesis FM Channel 5 Volume %",
-      NULL,
-      "Reduce the volume of the Mega Drive / Genesis FM Channel 5. Only works with MAME FM emulators.",
-      NULL,
-      "channel_volume",
-      {
-         { "0",   NULL },
-         { "10",  NULL },
-         { "20",  NULL },
-         { "30",  NULL },
-         { "40",  NULL },
-         { "50",  NULL },
-         { "60",  NULL },
-         { "70",  NULL },
-         { "80",  NULL },
-         { "90",  NULL },
-         { "100", NULL },
-         { NULL, NULL },
-      },
-      "100"
-   },
-   {
-      "genesis_plus_gx_sms_fm_channel_0_volume",
-      "Master System FM (YM2413) Channel 0 Volume %",
-      NULL,
-      "Reduce the volume of the Master System FM Channel 0.",
-      NULL,
-      "channel_volume",
-      {
-         { "0",   NULL },
-         { "10",  NULL },
-         { "20",  NULL },
-         { "30",  NULL },
-         { "40",  NULL },
-         { "50",  NULL },
-         { "60",  NULL },
-         { "70",  NULL },
-         { "80",  NULL },
-         { "90",  NULL },
-         { "100", NULL },
-         { NULL, NULL },
-      },
-      "100"
-   },
-   {
-      "genesis_plus_gx_sms_fm_channel_1_volume",
-      "Master System FM (YM2413) Channel 1 Volume %",
-      NULL,
-      "Reduce the volume of the Master System FM Channel 1.",
-      NULL,
-      "channel_volume",
-      {
-         { "0",   NULL },
-         { "10",  NULL },
-         { "20",  NULL },
-         { "30",  NULL },
-         { "40",  NULL },
-         { "50",  NULL },
-         { "60",  NULL },
-         { "70",  NULL },
-         { "80",  NULL },
-         { "90",  NULL },
-         { "100", NULL },
-         { NULL, NULL },
-      },
-      "100"
-   },
-   {
-      "genesis_plus_gx_sms_fm_channel_2_volume",
-      "Master System FM (YM2413) Channel 2 Volume %",
-      NULL,
-      "Reduce the volume of the Master System FM Channel 2.",
-      NULL,
-      "channel_volume",
-      {
-         { "0",   NULL },
-         { "10",  NULL },
-         { "20",  NULL },
-         { "30",  NULL },
-         { "40",  NULL },
-         { "50",  NULL },
-         { "60",  NULL },
-         { "70",  NULL },
-         { "80",  NULL },
-         { "90",  NULL },
-         { "100", NULL },
-         { NULL, NULL },
-      },
-      "100"
-   },
-   {
-      "genesis_plus_gx_sms_fm_channel_3_volume",
-      "Master System FM (YM2413) Channel 3 Volume %",
-      NULL,
-      "Reduce the volume of the Master System FM Channel 3.",
-      NULL,
-      "channel_volume",
-      {
-         { "0",   NULL },
-         { "10",  NULL },
-         { "20",  NULL },
-         { "30",  NULL },
-         { "40",  NULL },
-         { "50",  NULL },
-         { "60",  NULL },
-         { "70",  NULL },
-         { "80",  NULL },
-         { "90",  NULL },
-         { "100", NULL },
-         { NULL, NULL },
-      },
-      "100"
-   },
-   {
-      "genesis_plus_gx_sms_fm_channel_4_volume",
-      "Master System FM (YM2413) Channel 4 Volume %",
-      NULL,
-      "Reduce the volume of the Master System FM Channel 4.",
-      NULL,
-      "channel_volume",
-      {
-         { "0",   NULL },
-         { "10",  NULL },
-         { "20",  NULL },
-         { "30",  NULL },
-         { "40",  NULL },
-         { "50",  NULL },
-         { "60",  NULL },
-         { "70",  NULL },
-         { "80",  NULL },
-         { "90",  NULL },
-         { "100", NULL },
-         { NULL, NULL },
-      },
-      "100"
-   },
-   {
-      "genesis_plus_gx_sms_fm_channel_5_volume",
-      "Master System FM (YM2413) Channel 5 Volume %",
-      NULL,
-      "Reduce the volume of the Master System FM Channel 5.",
-      NULL,
-      "channel_volume",
-      {
-         { "0",   NULL },
-         { "10",  NULL },
-         { "20",  NULL },
-         { "30",  NULL },
-         { "40",  NULL },
-         { "50",  NULL },
-         { "60",  NULL },
-         { "70",  NULL },
-         { "80",  NULL },
-         { "90",  NULL },
-         { "100", NULL },
-         { NULL, NULL },
-      },
-      "100"
-   },
-   {
-      "genesis_plus_gx_sms_fm_channel_6_volume",
-      "Master System FM (YM2413) Channel 6 Volume %",
-      NULL,
-      "Reduce the volume of the Master System FM Channel 6.",
-      NULL,
-      "channel_volume",
-      {
-         { "0",   NULL },
-         { "10",  NULL },
-         { "20",  NULL },
-         { "30",  NULL },
-         { "40",  NULL },
-         { "50",  NULL },
-         { "60",  NULL },
-         { "70",  NULL },
-         { "80",  NULL },
-         { "90",  NULL },
-         { "100", NULL },
-         { NULL, NULL },
-      },
-      "100"
-   },
-   {
-      "genesis_plus_gx_sms_fm_channel_7_volume",
-      "Master System FM (YM2413) Channel 7 Volume %",
-      NULL,
-      "Reduce the volume of the Master System FM Channel 7.",
-      NULL,
-      "channel_volume",
-      {
-         { "0",   NULL },
-         { "10",  NULL },
-         { "20",  NULL },
-         { "30",  NULL },
-         { "40",  NULL },
-         { "50",  NULL },
-         { "60",  NULL },
-         { "70",  NULL },
-         { "80",  NULL },
-         { "90",  NULL },
-         { "100", NULL },
-         { NULL, NULL },
-      },
-      "100"
-   },
-   {
-      "genesis_plus_gx_sms_fm_channel_8_volume",
-      "Master System FM (YM2413) Channel 8 Volume %",
-      NULL,
-      "Reduce the volume of the Master System FM Channel 8.",
-      NULL,
-      "channel_volume",
-      {
-         { "0",   NULL },
-         { "10",  NULL },
-         { "20",  NULL },
-         { "30",  NULL },
-         { "40",  NULL },
-         { "50",  NULL },
-         { "60",  NULL },
-         { "70",  NULL },
-         { "80",  NULL },
-         { "90",  NULL },
-         { "100", NULL },
-         { NULL, NULL },
-      },
-      "100"
-   },
-#endif
-   { NULL, NULL, NULL, NULL, NULL, NULL, {{0}}, NULL },
-};
-
-struct retro_core_options_v2 options_us = {
-   option_cats_us,
-   option_defs_us
-};
-
-/*
- ********************************
- * Language Mapping
- ********************************
-*/
-
-#ifndef HAVE_NO_LANGEXTRA
-struct retro_core_options_v2 *options_intl[RETRO_LANGUAGE_LAST] = {
-   &options_us,    /* RETRO_LANGUAGE_ENGLISH */
-   NULL,           /* RETRO_LANGUAGE_JAPANESE */
-   NULL,           /* RETRO_LANGUAGE_FRENCH */
-   NULL,           /* RETRO_LANGUAGE_SPANISH */
-   NULL,           /* RETRO_LANGUAGE_GERMAN */
-   NULL,           /* RETRO_LANGUAGE_ITALIAN */
-   NULL,           /* RETRO_LANGUAGE_DUTCH */
-   &options_pt_br, /* RETRO_LANGUAGE_PORTUGUESE_BRAZIL */
-   NULL,           /* RETRO_LANGUAGE_PORTUGUESE_PORTUGAL */
-   NULL,           /* RETRO_LANGUAGE_RUSSIAN */
-   NULL,           /* RETRO_LANGUAGE_KOREAN */
-   NULL,           /* RETRO_LANGUAGE_CHINESE_TRADITIONAL */
-   NULL,           /* RETRO_LANGUAGE_CHINESE_SIMPLIFIED */
-   NULL,           /* RETRO_LANGUAGE_ESPERANTO */
-   NULL,           /* RETRO_LANGUAGE_POLISH */
-   NULL,           /* RETRO_LANGUAGE_VIETNAMESE */
-   NULL,           /* RETRO_LANGUAGE_ARABIC */
-   NULL,           /* RETRO_LANGUAGE_GREEK */
-   &options_tr,    /* RETRO_LANGUAGE_TURKISH */
-   NULL,           /* RETRO_LANGUAGE_SLOVAK */
-   NULL,           /* RETRO_LANGUAGE_PERSIAN */
-   NULL,           /* RETRO_LANGUAGE_HEBREW */
-   NULL,           /* RETRO_LANGUAGE_ASTURIAN */
-   NULL,           /* RETRO_LANGUAGE_FINNISH */
-};
-#endif
-
-/*
- ********************************
- * Functions
- ********************************
-*/
-
-/* Handles configuration/setting of core options.
- * Should be called as early as possible - ideally inside
- * retro_set_environment(), and no later than retro_load_game()
- * > We place the function body in the header to avoid the
- *   necessity of adding more .c files (i.e. want this to
- *   be as painless as possible for core devs)
- */
-
-INLINE void libretro_set_core_options(retro_environment_t environ_cb,
-      bool *categories_supported)
-{
-   unsigned version  = 0;
-#ifndef HAVE_NO_LANGEXTRA
-   unsigned language = 0;
-#endif
-
-   if (!environ_cb || !categories_supported)
-      return;
-
-   *categories_supported = false;
-
-   if (!environ_cb(RETRO_ENVIRONMENT_GET_CORE_OPTIONS_VERSION, &version))
-      version = 0;
-
-   if (version >= 2)
-   {
-#ifndef HAVE_NO_LANGEXTRA
-      struct retro_core_options_v2_intl core_options_intl;
-
-      core_options_intl.us    = &options_us;
-      core_options_intl.local = NULL;
-
-      if (environ_cb(RETRO_ENVIRONMENT_GET_LANGUAGE, &language) &&
-          (language < RETRO_LANGUAGE_LAST) && (language != RETRO_LANGUAGE_ENGLISH))
-         core_options_intl.local = options_intl[language];
-
-      *categories_supported = environ_cb(RETRO_ENVIRONMENT_SET_CORE_OPTIONS_V2_INTL,
-            &core_options_intl);
-#else
-      *categories_supported = environ_cb(RETRO_ENVIRONMENT_SET_CORE_OPTIONS_V2,
-            &options_us);
-#endif
-   }
-   else
-   {
-      size_t i, j;
-      size_t option_index              = 0;
-      size_t num_options               = 0;
-      struct retro_core_option_definition
-            *option_v1_defs_us         = NULL;
-#ifndef HAVE_NO_LANGEXTRA
-      size_t num_options_intl          = 0;
-      struct retro_core_option_v2_definition
-            *option_defs_intl          = NULL;
-      struct retro_core_option_definition
-            *option_v1_defs_intl       = NULL;
-      struct retro_core_options_intl
-            core_options_v1_intl;
-#endif
-      struct retro_variable *variables = NULL;
-      char **values_buf                = NULL;
-
-      /* Determine total number of options */
-      while (true)
-      {
-         if (option_defs_us[num_options].key)
-            num_options++;
-         else
-            break;
-      }
-
-      if (version >= 1)
-      {
-         /* Allocate US array */
-         option_v1_defs_us = (struct retro_core_option_definition *)
-               calloc(num_options + 1, sizeof(struct retro_core_option_definition));
-
-         /* Copy parameters from option_defs_us array */
-         for (i = 0; i < num_options; i++)
-         {
-            struct retro_core_option_v2_definition *option_def_us = &option_defs_us[i];
-            struct retro_core_option_value *option_values         = option_def_us->values;
-            struct retro_core_option_definition *option_v1_def_us = &option_v1_defs_us[i];
-            struct retro_core_option_value *option_v1_values      = option_v1_def_us->values;
-
-            option_v1_def_us->key           = option_def_us->key;
-            option_v1_def_us->desc          = option_def_us->desc;
-            option_v1_def_us->info          = option_def_us->info;
-            option_v1_def_us->default_value = option_def_us->default_value;
-
-            /* Values must be copied individually... */
-            while (option_values->value)
-            {
-               option_v1_values->value = option_values->value;
-               option_v1_values->label = option_values->label;
-
-               option_values++;
-               option_v1_values++;
-            }
-         }
-
-#ifndef HAVE_NO_LANGEXTRA
-         if (environ_cb(RETRO_ENVIRONMENT_GET_LANGUAGE, &language) &&
-             (language < RETRO_LANGUAGE_LAST) && (language != RETRO_LANGUAGE_ENGLISH) &&
-             options_intl[language])
-            option_defs_intl = options_intl[language]->definitions;
-
-         if (option_defs_intl)
-         {
-            /* Determine number of intl options */
-            while (true)
-            {
-               if (option_defs_intl[num_options_intl].key)
-                  num_options_intl++;
-               else
-                  break;
-            }
-
-            /* Allocate intl array */
-            option_v1_defs_intl = (struct retro_core_option_definition *)
-                  calloc(num_options_intl + 1, sizeof(struct retro_core_option_definition));
-
-            /* Copy parameters from option_defs_intl array */
-            for (i = 0; i < num_options_intl; i++)
-            {
-               struct retro_core_option_v2_definition *option_def_intl = &option_defs_intl[i];
-               struct retro_core_option_value *option_values           = option_def_intl->values;
-               struct retro_core_option_definition *option_v1_def_intl = &option_v1_defs_intl[i];
-               struct retro_core_option_value *option_v1_values        = option_v1_def_intl->values;
-
-               option_v1_def_intl->key           = option_def_intl->key;
-               option_v1_def_intl->desc          = option_def_intl->desc;
-               option_v1_def_intl->info          = option_def_intl->info;
-               option_v1_def_intl->default_value = option_def_intl->default_value;
-
-               /* Values must be copied individually... */
-               while (option_values->value)
-               {
-                  option_v1_values->value = option_values->value;
-                  option_v1_values->label = option_values->label;
-
-                  option_values++;
-                  option_v1_values++;
-               }
-            }
-         }
-
-         core_options_v1_intl.us    = option_v1_defs_us;
-         core_options_v1_intl.local = option_v1_defs_intl;
-
-         environ_cb(RETRO_ENVIRONMENT_SET_CORE_OPTIONS_INTL, &core_options_v1_intl);
-#else
-         environ_cb(RETRO_ENVIRONMENT_SET_CORE_OPTIONS, option_v1_defs_us);
-#endif
-      }
-      else
-      {
-         /* Allocate arrays */
-         variables  = (struct retro_variable *)calloc(num_options + 1,
-               sizeof(struct retro_variable));
-         values_buf = (char **)calloc(num_options, sizeof(char *));
-
-         if (!variables || !values_buf)
-            goto error;
-
-         /* Copy parameters from option_defs_us array */
-         for (i = 0; i < num_options; i++)
-         {
-            const char *key                        = option_defs_us[i].key;
-            const char *desc                       = option_defs_us[i].desc;
-            const char *default_value              = option_defs_us[i].default_value;
-            struct retro_core_option_value *values = option_defs_us[i].values;
-            size_t buf_len                         = 3;
-            size_t default_index                   = 0;
-
-            values_buf[i] = NULL;
-
-            /* Skip options that are irrelevant when using the
-             * old style core options interface */
-            if (strcmp(key, "genesis_plus_gx_show_advanced_audio_settings") == 0)
-               continue;
-
-            if (desc)
-            {
-               size_t num_values = 0;
-
-               /* Determine number of values */
-               while (true)
-               {
-                  if (values[num_values].value)
-                  {
-                     /* Check if this is the default value */
-                     if (default_value)
-                        if (strcmp(values[num_values].value, default_value) == 0)
-                           default_index = num_values;
-
-                     buf_len += strlen(values[num_values].value);
-                     num_values++;
-                  }
-                  else
-                     break;
-               }
-
-               /* Build values string */
-               if (num_values > 0)
-               {
-                  buf_len += num_values - 1;
-                  buf_len += strlen(desc);
-
-                  values_buf[i] = (char *)calloc(buf_len, sizeof(char));
-                  if (!values_buf[i])
-                     goto error;
-
-                  strcpy(values_buf[i], desc);
-                  strcat(values_buf[i], "; ");
-
-                  /* Default value goes first */
-                  strcat(values_buf[i], values[default_index].value);
-
-                  /* Add remaining values */
-                  for (j = 0; j < num_values; j++)
-                  {
-                     if (j != default_index)
-                     {
-                        strcat(values_buf[i], "|");
-                        strcat(values_buf[i], values[j].value);
-                     }
-                  }
-               }
-            }
-
-            variables[option_index].key   = key;
-            variables[option_index].value = values_buf[i];
-            option_index++;
-         }
-
-         /* Set variables */
-         environ_cb(RETRO_ENVIRONMENT_SET_VARIABLES, variables);
-      }
-
-error:
-      /* Clean up */
-
-      if (option_v1_defs_us)
-      {
-         free(option_v1_defs_us);
-         option_v1_defs_us = NULL;
-      }
-
-#ifndef HAVE_NO_LANGEXTRA
-      if (option_v1_defs_intl)
-      {
-         free(option_v1_defs_intl);
-         option_v1_defs_intl = NULL;
-      }
-#endif
-
-      if (values_buf)
-      {
-         for (i = 0; i < num_options; i++)
-         {
-            if (values_buf[i])
-            {
-               free(values_buf[i]);
-               values_buf[i] = NULL;
-            }
-         }
-
-         free(values_buf);
-         values_buf = NULL;
-      }
-
-      if (variables)
-      {
-         free(variables);
-         variables = NULL;
-      }
-   }
-}
-
-#ifdef __cplusplus
-}
-#endif
-
-#endif
->>>>>>> 2fd18851
+#ifndef LIBRETRO_CORE_OPTIONS_H__
+#define LIBRETRO_CORE_OPTIONS_H__
+
+#include <stdlib.h>
+#include <string.h>
+
+#include <libretro.h>
+#include <retro_inline.h>
+
+#ifndef HAVE_NO_LANGEXTRA
+#include "libretro_core_options_intl.h"
+#endif
+
+/*
+ ********************************
+ * VERSION: 2.0
+ ********************************
+ *
+ * - 2.0: Add support for core options v2 interface 
+ * - 1.3: Move translations to libretro_core_options_intl.h
+ *        - libretro_core_options_intl.h includes BOM and utf-8
+ *          fix for MSVC 2010-2013
+ *        - Added HAVE_NO_LANGEXTRA flag to disable translations
+ *          on platforms/compilers without BOM support
+ * - 1.2: Use core options v1 interface when
+ *        RETRO_ENVIRONMENT_GET_CORE_OPTIONS_VERSION is >= 1
+ *        (previously required RETRO_ENVIRONMENT_GET_CORE_OPTIONS_VERSION == 1)
+ * - 1.1: Support generation of core options v0 retro_core_option_value
+ *        arrays containing options with a single value
+ * - 1.0: First commit
+*/
+
+#ifdef __cplusplus
+extern "C" {
+#endif
+
+/*
+ ********************************
+ * Core Definitions
+ ********************************
+*/
+
+#if defined(M68K_OVERCLOCK_SHIFT) || defined(Z80_OVERCLOCK_SHIFT)
+#define HAVE_OVERCLOCK
+#define HAVE_EQ
+#endif
+
+/*
+ ********************************
+ * Core Option Definitions
+ ********************************
+*/
+
+/* RETRO_LANGUAGE_ENGLISH */
+
+/* Default language:
+ * - All other languages must include the same keys and values
+ * - Will be used as a fallback in the event that frontend language
+ *   is not available
+ * - Will be used as a fallback for any missing entries in
+ *   frontend language definition */
+
+struct retro_core_option_v2_category option_cats_us[] = {
+   {
+      "system",
+      "System",
+      "Change base hardware selection, region, BIOS and Sega CD/Mega-CD save file settings."
+   },
+   {
+      "video",
+      "Video",
+      "Change aspect ratio, display cropping, video filter and frame skipping settings."
+   },
+   {
+      "audio",
+      "Audio",
+      "Change audio device settings."
+   },
+   {
+      "input",
+      "Input",
+      "Change light gun and/or mouse input settings."
+   },
+   {
+      "hacks",
+      "Emulation Hacks",
+      "Change processor overclocking and emulation accuracy settings that affect low-level performance and compatibility."
+   },
+   {
+      "channel_volume",
+      "Advanced Channel Volume Settings",
+      "Change the volume of individual hardware audio channels."
+   },
+   { NULL, NULL, NULL },
+};
+
+struct retro_core_option_v2_definition option_defs_us[] = {
+   {
+      "genesis_plus_gx_system_hw",
+      "System Hardware",
+      NULL,
+      "Runs loaded content with a specific emulated console. 'Auto' will select the most appropriate system for the current game.",
+      NULL,
+      "system",
+      {
+         { "auto",                 "Auto"                 },
+         { "sg-1000",              "SG-1000"              },
+         { "sg-1000 II",           "SG-1000 II"           },
+         { "sg-1000 II + ram ext.","SG-1000 II + RAM Ext."},
+         { "mark-III",             "Mark III"             },
+         { "master system",        "Master System"        },
+         { "master system II",     "Master System II"     },
+         { "game gear",            "Game Gear"            },
+         { "mega drive / genesis", "Mega Drive/Genesis"   },
+         { NULL, NULL },
+      },
+      "auto"
+   },
+   {
+      "genesis_plus_gx_region_detect",
+      "System Region",
+      NULL,
+      "Specify which region the system is from. For consoles other than the Game Gear, 'PAL' is 50 Hz, while 'NTSC' is 60 Hz. Games may run faster or slower than normal if the incorrect region is selected.",
+      NULL,
+      "system",
+      {
+         { "auto",    "Auto"   },
+         { "ntsc-u",  "NTSC-U" },
+         { "pal",     "PAL"    },
+         { "ntsc-j",  "NTSC-J" },
+         { NULL, NULL },
+      },
+      "auto"
+   },
+   {
+      "genesis_plus_gx_vdp_mode",
+      "Force VDP Mode",
+      NULL,
+      "Overrides the VDP mode to force it to run at either NTSC 60Hz or PAL 50Hz, regardless of system region.",
+      NULL,
+      "system",
+      {
+         { "auto",  "Disabled" },
+         { "60hz",  "NTSC (60Hz)" },
+         { "50hz",  "PAL (50Hz)" },
+         { NULL, NULL },
+      },
+      "auto"
+   },
+   {
+      "genesis_plus_gx_bios",
+      "System Boot ROM",
+      NULL,
+      "Use official BIOS/bootloader for emulated hardware, if present in RetroArch's system directory. Displays console-specific start-up sequence/animation, then runs loaded content.",
+      NULL,
+      "system",
+      {
+         { "disabled", NULL },
+         { "enabled",  NULL },
+         { NULL, NULL },
+      },
+      "disabled"
+   },
+   {
+      "genesis_plus_gx_system_bram",
+      "CD System BRAM (Requires Restart)",
+      NULL,
+      "When running Sega CD/Mega-CD content, specifies whether to share a single save file between all games from a specific region (Per-BIOS) or to create a separate save file for each game (Per-Game). Note that the Sega CD/Mega-CD has limited internal storage, sufficient only for a handful of titles. To avoid running out of space, the 'Per-Game' setting is recommended.",
+      NULL,
+      "system",
+      {
+         { "per bios", "Per-BIOS" },
+         { "per game", "Per-Game" },
+         { NULL, NULL },
+      },
+      "per bios"
+   },
+   {
+      "genesis_plus_gx_cart_bram",
+      "CD Backup Cart BRAM (Requires Restart)",
+      NULL,
+      "When running Sega CD/Mega-CD content, specifies whether to share a single backup ram cart for all games (Per-Cart) or to create a separate backup ram cart for each game (Per-Game).",
+      NULL,
+      "system",
+      {
+         { "per cart", "Per-Cart" },
+         { "per game", "Per-Game" },
+         { NULL, NULL },
+      },
+      "per cart"
+   },
+   {
+      "genesis_plus_gx_cart_size",
+      "CD Backup Cart BRAM Size (Requires Restart)",
+      NULL,
+      "Sets the backup ram cart size when running Sega CD/Mega-CD content. Useful when setting the backup ram cart to Per-Game to avoid multiple larger cart sizes.",
+      NULL,
+      "system",
+      {
+         { "disabled", "Disabled" },
+         { "128k",     "128Kbit"  },
+         { "256k",     "256Kbit"  },
+         { "512k",     "512Kbit"  },
+         { "1meg",     "1Mbit"    },
+         { "2meg",     "2Mbit"    },
+         { "4meg",     "4Mbit"    },
+         { NULL, NULL },
+      },
+      "4meg"
+   },
+   {
+      "genesis_plus_gx_add_on",
+      "CD add-on (MD mode) (Requires Restart)",
+      NULL,
+      "Specify which add-on to use for CD audio playback with supported Mega Drive/Genesis games.",
+      NULL,
+      "system",
+      {
+         { "auto",         "Auto" },
+         { "sega/mega cd", "Sega/Mega CD" },
+         { "megasd",       "MegaSD" },
+         { "none",         "None" },
+         { NULL, NULL },
+      },
+      "auto"
+   },
+   {
+      "genesis_plus_gx_lock_on",
+      "Cartridge Lock-On",
+      NULL,
+      "Lock-On Technology is a Mega Drive/Genesis feature that allowed an older game to connect to the pass-through port of a special cartridge for extended or altered gameplay. This option specifies which type of special 'lock-on' cartridge to emulate. A corresponding bios file must be present in RetroArch's system directory.",
+      NULL,
+      "system",
+      {
+         { "disabled",            NULL },
+         { "game genie",          "Game Genie" },
+         { "action replay (pro)", "Action Replay (Pro)" },
+         { "sonic & knuckles",    "Sonic & Knuckles" },
+         { NULL, NULL },
+      },
+      "disabled"
+   },
+   {
+      "genesis_plus_gx_aspect_ratio",
+      "Core-Provided Aspect Ratio",
+      NULL,
+      "Choose the preferred content aspect ratio. This will only apply when RetroArch's aspect ratio is set to 'Core provided' in the Video settings.",
+      NULL,
+      "video",
+      {
+         { "auto",     "Auto" },
+         { "NTSC PAR", NULL },
+         { "PAL PAR",  NULL },
+         { "4:3",  NULL },
+         { "Uncorrected",  NULL },
+      },
+      "auto"
+   },
+   {
+      "genesis_plus_gx_overscan",
+      "Borders",
+      NULL,
+      "Enable this to display the overscan regions at the top/bottom and/or left/right of the screen. These would normally be hidden by the bezel around the edge of a standard-definition television.",
+      NULL,
+      "video",
+      {
+         { "disabled",   NULL },
+         { "top/bottom", "Top/Bottom" },
+         { "left/right", "Left/Right" },
+         { "full",       "Full" },
+         { NULL, NULL },
+      },
+      "disabled"
+   },
+   {
+      "genesis_plus_gx_left_border",
+      "Hide Master System Side Borders",
+      NULL,
+      "Cuts off 8 pixels from either the left side of the screen, or both left and right sides when running Master System games.",
+      NULL,
+      "video",
+      {
+         { "disabled", NULL },
+         { "left border", "Left Border Only" },
+         { "left & right borders", "Left & Right Borders" },
+         { NULL, NULL },
+      },
+      "disabled"
+   },
+   {
+      "genesis_plus_gx_gg_extra",
+      "Game Gear Extended Screen",
+      NULL,
+      "Forces Game Gear titles to run in SMS mode, with an increased resolution of 256x192. May show additional content, but typically displays a border of corrupt/unwanted image data.",
+      NULL,
+      "video",
+      {
+         { "disabled", NULL },
+         { "enabled",  NULL },
+         { NULL, NULL },
+      },
+      "disabled"
+   },
+   {
+      "genesis_plus_gx_blargg_ntsc_filter",
+      "Blargg NTSC Filter",
+      NULL,
+      "Apply a video filter to mimic various NTSC TV signals.",
+      NULL,
+      "video",
+      {
+         { "disabled",   NULL },
+         { "monochrome", "Monochrome" },
+         { "composite",  "Composite" },
+         { "svideo",     "S-Video" },
+         { "rgb",        "RGB" },
+         { NULL, NULL },
+      },
+      "disabled"
+   },
+   {
+      "genesis_plus_gx_lcd_filter",
+      "LCD Ghosting Filter",
+      NULL,
+      "Apply an image 'ghosting' filter to mimic the display characteristics of the Game Gear and Genesis Nomad LCD panels.",
+      NULL,
+      "video",
+      {
+         { "disabled", NULL },
+         { "enabled",  NULL },
+         { NULL, NULL },
+      },
+      "disabled"
+   },
+   {
+      "genesis_plus_gx_render",
+      "Interlaced Mode 2 Output",
+      NULL,
+      "Interlaced Mode 2 allows the Mega Drive/Genesis to output a double height (high resolution) 320x448 image by drawing alternate scan lines each frame (this is used by Sonic the Hedgehog 2 and Combat Cars multiplayer modes). 'Double Field' mimics original hardware, producing a sharp image with flickering/interlacing artifacts. 'Single Field' applies a deinterlacing filter, which stabilizes the image but causes mild blurring.",
+      NULL,
+      "video",
+      {
+         { "single field", "Single Field" },
+         { "double field", "Double Field" },
+         { NULL, NULL },
+      },
+      "single field"
+   },
+   {
+      "genesis_plus_gx_frameskip",
+      "Frameskip",
+      NULL,
+      "Skip frames to avoid audio buffer under-run (crackling). Improves performance at the expense of visual smoothness. 'Auto' skips frames when advised by the frontend. 'Manual' utilizes the 'Frameskip Threshold (%)' setting.",
+      NULL,
+      "video",
+      {
+         { "disabled", NULL },
+         { "auto",     "Auto" },
+         { "manual",   "Manual" },
+         { NULL, NULL },
+      },
+      "disabled"
+   },
+   {
+      "genesis_plus_gx_frameskip_threshold",
+      "Frameskip Threshold (%)",
+      NULL,
+      "When 'Frameskip' is set to 'Manual', specifies the audio buffer occupancy threshold (percentage) below which frames will be skipped. Higher values reduce the risk of crackling by causing frames to be dropped more frequently.",
+      NULL,
+      "video",
+      {
+         { "15", NULL },
+         { "18", NULL },
+         { "21", NULL },
+         { "24", NULL },
+         { "27", NULL },
+         { "30", NULL },
+         { "33", NULL },
+         { "36", NULL },
+         { "39", NULL },
+         { "42", NULL },
+         { "45", NULL },
+         { "48", NULL },
+         { "51", NULL },
+         { "54", NULL },
+         { "57", NULL },
+         { "60", NULL },
+         { NULL, NULL },
+      },
+      "33"
+   },
+   {
+      "genesis_plus_gx_ym2413",
+      "Master System FM (YM2413)",
+      NULL,
+      "Enable emulation of the FM Sound Unit used by certain Sega Mark III/Master System games for enhanced audio output.",
+      NULL,
+      "audio",
+      {
+         { "auto",     "Auto" },
+         { "disabled", NULL },
+         { "enabled",  NULL },
+         { NULL, NULL },
+      },
+      "auto"
+   },
+#ifdef HAVE_OPLL_CORE
+   {
+      "genesis_plus_gx_ym2413_core",
+      "Master System FM (YM2413) Core",
+      NULL,
+      "Select method used to emulate the FM Sound Unit of the Sega Mark III/Master System. 'MAME' option is fast, and runs full speed on most systems. 'Nuked' option is cycle accurate, very high quality, and has substantial CPU requirements.",
+      NULL,
+      "audio",
+      {
+         { "mame",  "MAME" },
+         { "nuked", "Nuked" },
+         { NULL, NULL },
+      },
+      "mame"
+   },
+#endif
+   {
+      "genesis_plus_gx_ym2612",
+      "Mega Drive/Genesis FM",
+      NULL,
+#ifdef HAVE_YM3438_CORE
+      "Select method used to emulate the FM synthesizer (main sound generator) of the Mega Drive/Genesis. 'MAME' options are fast, and run full speed on most systems. 'Nuked' options are cycle accurate, very high quality, and have substantial CPU requirements. The YM2612 chip is used by the original Model 1 Mega Drive/Genesis. The YM3438 is used in later Mega Drive/Genesis revisions.",
+#else
+      "Select method used to emulate the FM synthesizer (main sound generator) of the Mega Drive/Genesis. The YM2612 chip is used by the original Model 1 Mega Drive/Genesis. The YM3438 is used in later Mega Drive/Genesis revisions.",
+#endif
+      NULL,
+      "audio",
+      {
+         { "mame (ym2612)",          "MAME (YM2612)" },
+         { "mame (asic ym3438)",     "MAME (ASIC YM3438)" },
+         { "mame (enhanced ym3438)", "MAME (Enhanced YM3438)" },
+#ifdef HAVE_YM3438_CORE
+         { "nuked (ym2612)",         "Nuked (YM2612)" },
+         { "nuked (ym3438)",         "Nuked (YM3438)" },
+#endif
+         { NULL, NULL },
+      },
+      "mame (ym2612)"
+   },
+   {
+      "genesis_plus_gx_sound_output",
+      "Sound Output",
+      NULL,
+      "Select stereo or mono sound playback.",
+      NULL,
+      "audio",
+      {
+         { "stereo", "Stereo" },
+         { "mono",   "Mono" },
+         { NULL, NULL },
+      },
+      "stereo"
+   },
+   {
+      "genesis_plus_gx_audio_filter",
+      "Audio Filter",
+      NULL,
+      "Enable a low pass audio filter to better simulate the characteristic sound of a Model 1 Mega Drive/Genesis.",
+      NULL,
+      "audio",
+      {
+         { "disabled", NULL },
+         { "low-pass", "Low-Pass" },
+#ifdef HAVE_EQ
+         { "EQ",       NULL },
+#endif
+         { NULL, NULL },
+      },
+      "disabled"
+   },
+   {
+      "genesis_plus_gx_lowpass_range",
+      "Low-Pass Filter %",
+      NULL,
+      "Specify the cut-off frequency of the audio low pass filter. A higher value increases the perceived 'strength' of the filter, since a wider range of the high frequency spectrum is attenuated.",
+      NULL,
+      "audio",
+      {
+         { "5",  NULL },
+         { "10", NULL },
+         { "15", NULL },
+         { "20", NULL },
+         { "25", NULL },
+         { "30", NULL },
+         { "35", NULL },
+         { "40", NULL },
+         { "45", NULL },
+         { "50", NULL },
+         { "55", NULL },
+         { "60", NULL },
+         { "65", NULL },
+         { "70", NULL },
+         { "75", NULL },
+         { "80", NULL },
+         { "85", NULL },
+         { "90", NULL },
+         { "95", NULL },
+         { NULL, NULL },
+      },
+      "60"
+   },
+   {
+      "genesis_plus_gx_psg_preamp",
+      "PSG Preamp Level",
+      NULL,
+      "Set the audio preamplifier level of the emulated SN76496 4-channel Programmable Sound Generator found in the SG-1000, Sega Mark III, Master System, Game Gear and Mega Drive/Genesis.",
+      NULL,
+      "audio",
+      {
+         { "0",   NULL },
+         { "5",   NULL },
+         { "10",  NULL },
+         { "15",  NULL },
+         { "20",  NULL },
+         { "25",  NULL },
+         { "30",  NULL },
+         { "35",  NULL },
+         { "40",  NULL },
+         { "45",  NULL },
+         { "50",  NULL },
+         { "55",  NULL },
+         { "60",  NULL },
+         { "65",  NULL },
+         { "70",  NULL },
+         { "75",  NULL },
+         { "80",  NULL },
+         { "85",  NULL },
+         { "90",  NULL },
+         { "95",  NULL },
+         { "100", NULL },
+         { "105", NULL },
+         { "110", NULL },
+         { "115", NULL },
+         { "120", NULL },
+         { "125", NULL },
+         { "130", NULL },
+         { "135", NULL },
+         { "140", NULL },
+         { "145", NULL },
+         { "150", NULL },
+         { "155", NULL },
+         { "160", NULL },
+         { "165", NULL },
+         { "170", NULL },
+         { "175", NULL },
+         { "180", NULL },
+         { "185", NULL },
+         { "190", NULL },
+         { "195", NULL },
+         { "200", NULL },
+         { NULL, NULL },
+      },
+      "150"
+   },
+   {
+      "genesis_plus_gx_fm_preamp",
+      "FM Preamp Level",
+      NULL,
+      "Set the audio preamplifier level of the emulated Mega Drive/Genesis FM sound synthesizer or Sega Mark III/Master System FM Sound Unit.",
+      NULL,
+      "audio",
+      {
+         { "0",   NULL },
+         { "5",   NULL },
+         { "10",  NULL },
+         { "15",  NULL },
+         { "20",  NULL },
+         { "25",  NULL },
+         { "30",  NULL },
+         { "35",  NULL },
+         { "40",  NULL },
+         { "45",  NULL },
+         { "50",  NULL },
+         { "55",  NULL },
+         { "60",  NULL },
+         { "65",  NULL },
+         { "70",  NULL },
+         { "75",  NULL },
+         { "80",  NULL },
+         { "85",  NULL },
+         { "90",  NULL },
+         { "95",  NULL },
+         { "100", NULL },
+         { "105", NULL },
+         { "110", NULL },
+         { "115", NULL },
+         { "120", NULL },
+         { "125", NULL },
+         { "130", NULL },
+         { "135", NULL },
+         { "140", NULL },
+         { "145", NULL },
+         { "150", NULL },
+         { "155", NULL },
+         { "160", NULL },
+         { "165", NULL },
+         { "170", NULL },
+         { "175", NULL },
+         { "180", NULL },
+         { "185", NULL },
+         { "190", NULL },
+         { "195", NULL },
+         { "200", NULL },
+         { NULL, NULL },
+      },
+      "100"
+   },
+   {
+      "genesis_plus_gx_cdda_volume",
+      "CD-DA Volume",
+      NULL,
+      "Adjust the mixing volume of the emulated CD audio playback output.",
+      NULL,
+      "audio",
+      {
+         { "0",   NULL },
+         { "5",   NULL },
+         { "10",  NULL },
+         { "15",  NULL },
+         { "20",  NULL },
+         { "25",  NULL },
+         { "30",  NULL },
+         { "35",  NULL },
+         { "40",  NULL },
+         { "45",  NULL },
+         { "50",  NULL },
+         { "55",  NULL },
+         { "60",  NULL },
+         { "65",  NULL },
+         { "70",  NULL },
+         { "75",  NULL },
+         { "80",  NULL },
+         { "85",  NULL },
+         { "90",  NULL },
+         { "95",  NULL },
+         { "100", NULL },
+         { NULL, NULL },
+      },
+      "100"
+   },
+   {
+      "genesis_plus_gx_pcm_volume",
+      "PCM Volume",
+      NULL,
+      "Adjust the mixing volume of the emulated Sega CD/Mega-CD RF5C164 PCM sound generator output.",
+      NULL,
+      "audio",
+      {
+         { "0",   NULL },
+         { "5",   NULL },
+         { "10",  NULL },
+         { "15",  NULL },
+         { "20",  NULL },
+         { "25",  NULL },
+         { "30",  NULL },
+         { "35",  NULL },
+         { "40",  NULL },
+         { "45",  NULL },
+         { "50",  NULL },
+         { "55",  NULL },
+         { "60",  NULL },
+         { "65",  NULL },
+         { "70",  NULL },
+         { "75",  NULL },
+         { "80",  NULL },
+         { "85",  NULL },
+         { "90",  NULL },
+         { "95",  NULL },
+         { "100", NULL },
+         { NULL, NULL },
+      },
+      "100"
+   },
+#ifdef HAVE_EQ
+   {
+      "genesis_plus_gx_audio_eq_low",
+      "EQ Low",
+      NULL,
+      "Adjust the low range band of the internal audio equalizer.",
+      NULL,
+      "audio",
+      {
+         { "0",   NULL },
+         { "5",   NULL },
+         { "10",  NULL },
+         { "15",  NULL },
+         { "20",  NULL },
+         { "25",  NULL },
+         { "30",  NULL },
+         { "35",  NULL },
+         { "40",  NULL },
+         { "45",  NULL },
+         { "50",  NULL },
+         { "55",  NULL },
+         { "60",  NULL },
+         { "65",  NULL },
+         { "70",  NULL },
+         { "75",  NULL },
+         { "80",  NULL },
+         { "85",  NULL },
+         { "90",  NULL },
+         { "95",  NULL },
+         { "100", NULL },
+         { NULL, NULL },
+      },
+      "100"
+   },
+   {
+      "genesis_plus_gx_audio_eq_mid",
+      "EQ Mid",
+      NULL,
+      "Adjust the middle range band of the internal audio equalizer.",
+      NULL,
+      "audio",
+      {
+         { "0",   NULL },
+         { "5",   NULL },
+         { "10",  NULL },
+         { "15",  NULL },
+         { "20",  NULL },
+         { "25",  NULL },
+         { "30",  NULL },
+         { "35",  NULL },
+         { "40",  NULL },
+         { "45",  NULL },
+         { "50",  NULL },
+         { "55",  NULL },
+         { "60",  NULL },
+         { "65",  NULL },
+         { "70",  NULL },
+         { "75",  NULL },
+         { "80",  NULL },
+         { "85",  NULL },
+         { "90",  NULL },
+         { "95",  NULL },
+         { "100", NULL },
+         { NULL, NULL },
+      },
+      "100"
+   },
+   {
+      "genesis_plus_gx_audio_eq_high",
+      "EQ High",
+      NULL,
+      "Adjust the high range band of the internal audio equalizer.",
+      NULL,
+      "audio",
+      {
+         { "0",   NULL },
+         { "5",   NULL },
+         { "10",  NULL },
+         { "15",  NULL },
+         { "20",  NULL },
+         { "25",  NULL },
+         { "30",  NULL },
+         { "35",  NULL },
+         { "40",  NULL },
+         { "45",  NULL },
+         { "50",  NULL },
+         { "55",  NULL },
+         { "60",  NULL },
+         { "65",  NULL },
+         { "70",  NULL },
+         { "75",  NULL },
+         { "80",  NULL },
+         { "85",  NULL },
+         { "90",  NULL },
+         { "95",  NULL },
+         { "100", NULL },
+         { NULL, NULL },
+      },
+      "100"
+   },
+#endif
+   {
+      "genesis_plus_gx_gun_input",
+      "Light Gun Input",
+      NULL,
+      "Use a mouse-controlled 'Light Gun' or 'Touchscreen' input.",
+      NULL,
+      "input",
+      {
+         { "lightgun",    "Light Gun" },
+         { "touchscreen", "Touchscreen" },
+         { NULL, NULL },
+      },
+      "lightgun"
+   },
+   {
+      "genesis_plus_gx_gun_cursor",
+      "Show Light Gun Crosshair",
+      NULL,
+      "Display light gun crosshairs when using the MD Menacer, MD Justifiers and MS Light Phaser input device types.",
+      NULL,
+      "input",
+      {
+         { "disabled", NULL },
+         { "enabled",  NULL },
+         { NULL, NULL },
+      },
+      "disabled"
+   },
+   {
+      "genesis_plus_gx_invert_mouse",
+      "Invert Mouse Y-Axis",
+      NULL,
+      "Inverts the Y-axis of the MD Mouse input device type.",
+      NULL,
+      "input",
+      {
+         { "disabled", NULL },
+         { "enabled",  NULL },
+         { NULL, NULL },
+      },
+      "disabled"
+   },
+   {
+      "genesis_plus_gx_no_sprite_limit",
+      "Remove Per-Line Sprite Limit",
+      NULL,
+      "Removes the original sprite-per-scanline hardware limit. This reduces flickering but can cause visual glitches, as some games exploit the hardware limit to generate special effects.",
+      NULL,
+      "hacks",
+      {
+         { "disabled", NULL },
+         { "enabled",  NULL },
+         { NULL, NULL },
+      },
+      "disabled"
+   },
+   {
+      "genesis_plus_gx_enhanced_vscroll",
+      "Enhanced per-tile vertical scroll",
+      NULL,
+      "Allows each individual cell to be scrolled vertically, instead of 16px 2-cell, by averaging out with the vscroll value of the neighbouring cell. This hack only applies to few games that use 2-cell vertical scroll mode.",
+      NULL,
+      "hacks",
+      {
+         { "disabled", NULL },
+         { "enabled",  NULL },
+         { NULL, NULL },
+      },
+      "disabled"
+   },
+   {
+      "genesis_plus_gx_enhanced_vscroll_limit",
+      "Enhanced per-tile vertical scroll limit",
+      NULL,
+      "Only when Enhanced per-tile vertical scroll is enabled. Adjusts the limit of the vertical scroll enhancement. When the vscroll difference between neighbouring tiles is bigger than this limit, the enhancement is disabled.",
+      NULL,
+      "hacks",
+      {
+         { "2", NULL },
+         { "3",  NULL },
+         { "4", NULL },
+         { "5",  NULL },
+         { "6", NULL },
+         { "7",  NULL },
+         { "8", NULL },
+         { "9",  NULL },
+         { "10", NULL },
+         { "11",  NULL },
+         { "12", NULL },
+         { "13",  NULL },
+         { "14", NULL },
+         { "15",  NULL },
+         { "16", NULL },
+         { NULL, NULL },
+      },
+      "8"
+   },
+#ifdef HAVE_OVERCLOCK
+   {
+      "genesis_plus_gx_overclock",
+      "CPU Speed",
+      NULL,
+      "Overclock the emulated CPU. Can reduce slowdown, but may cause glitches.",
+      NULL,
+      "hacks",
+      {
+         { "100", "100%" },
+         { "125", "125%" },
+         { "150", "150%" },
+         { "175", "175%" },
+         { "200", "200%" },
+         { "225", "225%" },
+         { "250", "250%" },
+         { "275", "275%" },
+         { "300", "300%" },
+         { "325", "325%" },
+         { "350", "350%" },
+         { "375", "375%" },
+         { "400", "400%" },
+         { "425", "425%" },
+         { "450", "450%" },
+         { "475", "475%" },
+         { "500", "500%" },
+         { NULL, NULL },
+      },
+      "100%"
+   },
+#endif
+   {
+      "genesis_plus_gx_force_dtack",
+      "System Lock-Ups",
+      NULL,
+      "Emulate system lock-ups that occur on real hardware when performing illegal address access. This should only be disabled when playing certain demos and homebrew that rely on illegal behavior for correct operation.",
+      NULL,
+      "hacks",
+      {
+         { "enabled",  NULL },
+         { "disabled", NULL },
+         { NULL, NULL },
+      },
+      "enabled"
+   },
+   {
+      "genesis_plus_gx_addr_error",
+      "68K Address Error",
+      NULL,
+      "The Mega Drive/Genesis main CPU (Motorola 68000) generates an Address Error exception (crash) when attempting to perform unaligned memory access. Enabling this will simulate this behavior. It should only be disabled when playing ROM hacks, since these are typically developed using less accurate emulators and may rely on invalid RAM access for correct operation.",
+      NULL,
+      "hacks",
+      {
+         { "enabled",  NULL },
+         { "disabled", NULL },
+         { NULL, NULL },
+      },
+      "enabled"
+   },
+   {
+      "genesis_plus_gx_cd_latency",
+      "CD Access Time",
+      NULL,
+      "Simulate original CD hardware latency when initiating a read or seeking to a specific location on loaded disc. This is required by a few CD games that crash if CD data is available too soon and also fixes CD audio desync issues in some games. Disabling this can be useful with MSU-MD games as it makes CD audio tracks loops more seamless.",
+      NULL,
+      "hacks",
+      {
+         { "enabled",  NULL },
+         { "disabled", NULL },
+         { NULL, NULL },
+      },
+      "enabled"
+   },
+   {
+      "genesis_plus_gx_cd_precache",
+      "CD Image Cache",
+      NULL,
+      "Load CD image to memory on startup. CHD supported only. Restart Required.",
+      NULL,
+      "hacks",
+      {
+         { "disabled", NULL },
+         { "enabled",  NULL },
+         { NULL, NULL },
+      },
+      "disabled"
+   },
+#ifdef USE_PER_SOUND_CHANNELS_CONFIG
+   {
+      "genesis_plus_gx_show_advanced_audio_settings",
+      "Show Advanced Audio Volume Settings (Reopen menu)",
+      NULL,
+      "Enable configuration of low-level audio channel parameters. NOTE: Quick Menu must be toggled for this setting to take effect.",
+      NULL,
+      "channel_volume",
+      {
+         { "enabled",  NULL },
+         { "disabled", NULL },
+         { NULL, NULL},
+      },
+      "disabled"
+   },
+   {
+      "genesis_plus_gx_psg_channel_0_volume",
+      "PSG Tone Channel 0 Volume %",
+      NULL,
+      "Reduce the volume of the PSG Tone Channel 0.",
+      NULL,
+      "channel_volume",
+      {
+         { "0",   NULL },
+         { "10",  NULL },
+         { "20",  NULL },
+         { "30",  NULL },
+         { "40",  NULL },
+         { "50",  NULL },
+         { "60",  NULL },
+         { "70",  NULL },
+         { "80",  NULL },
+         { "90",  NULL },
+         { "100", NULL },
+         { NULL, NULL },
+      },
+      "100"
+   },
+   {
+      "genesis_plus_gx_psg_channel_1_volume",
+      "PSG Tone Channel 1 Volume %",
+      NULL,
+      "Reduce the volume of the PSG Tone Channel 1.",
+      NULL,
+      "channel_volume",
+      {
+         { "0",   NULL },
+         { "10",  NULL },
+         { "20",  NULL },
+         { "30",  NULL },
+         { "40",  NULL },
+         { "50",  NULL },
+         { "60",  NULL },
+         { "70",  NULL },
+         { "80",  NULL },
+         { "90",  NULL },
+         { "100", NULL },
+         { NULL, NULL },
+      },
+      "100"
+   },
+   {
+      "genesis_plus_gx_psg_channel_2_volume",
+      "PSG Tone Channel 2 Volume %",
+      NULL,
+      "Reduce the volume of the PSG Tone Channel 2.",
+      NULL,
+      "channel_volume",
+      {
+         { "0",   NULL },
+         { "10",  NULL },
+         { "20",  NULL },
+         { "30",  NULL },
+         { "40",  NULL },
+         { "50",  NULL },
+         { "60",  NULL },
+         { "70",  NULL },
+         { "80",  NULL },
+         { "90",  NULL },
+         { "100", NULL },
+         { NULL, NULL },
+      },
+      "100"
+   },
+   {
+      "genesis_plus_gx_psg_channel_3_volume",
+      "PSG Noise Channel 3 Volume %",
+      NULL,
+      "Reduce the volume of the PSG Noise Channel 3.",
+      NULL,
+      "channel_volume",
+      {
+         { "0",   NULL },
+         { "10",  NULL },
+         { "20",  NULL },
+         { "30",  NULL },
+         { "40",  NULL },
+         { "50",  NULL },
+         { "60",  NULL },
+         { "70",  NULL },
+         { "80",  NULL },
+         { "90",  NULL },
+         { "100", NULL },
+         { NULL, NULL },
+      },
+      "100"
+   },
+   {
+      "genesis_plus_gx_md_channel_0_volume",
+      "Mega Drive/Genesis FM Channel 0 Volume %",
+      NULL,
+      "Reduce the volume of the Mega Drive/Genesis FM Channel 0. Only works with MAME FM emulators.",
+      NULL,
+      "channel_volume",
+      {
+         { "0",   NULL },
+         { "10",  NULL },
+         { "20",  NULL },
+         { "30",  NULL },
+         { "40",  NULL },
+         { "50",  NULL },
+         { "60",  NULL },
+         { "70",  NULL },
+         { "80",  NULL },
+         { "90",  NULL },
+         { "100", NULL },
+         { NULL, NULL },
+      },
+      "100"
+   },
+   {
+      "genesis_plus_gx_md_channel_1_volume",
+      "Mega Drive/Genesis FM Channel 1 Volume %",
+      NULL,
+      "Reduce the volume of the Mega Drive/Genesis FM Channel 1. Only works with MAME FM emulators.",
+      NULL,
+      "channel_volume",
+      {
+         { "0",   NULL },
+         { "10",  NULL },
+         { "20",  NULL },
+         { "30",  NULL },
+         { "40",  NULL },
+         { "50",  NULL },
+         { "60",  NULL },
+         { "70",  NULL },
+         { "80",  NULL },
+         { "90",  NULL },
+         { "100", NULL },
+         { NULL, NULL },
+      },
+      "100"
+   },
+   {
+      "genesis_plus_gx_md_channel_2_volume",
+      "Mega Drive/Genesis FM Channel 2 Volume %",
+      NULL,
+      "Reduce the volume of the Mega Drive/Genesis FM Channel 2. Only works with MAME FM emulators.",
+      NULL,
+      "channel_volume",
+      {
+         { "0",   NULL },
+         { "10",  NULL },
+         { "20",  NULL },
+         { "30",  NULL },
+         { "40",  NULL },
+         { "50",  NULL },
+         { "60",  NULL },
+         { "70",  NULL },
+         { "80",  NULL },
+         { "90",  NULL },
+         { "100", NULL },
+         { NULL, NULL },
+      },
+      "100"
+   },
+   {
+      "genesis_plus_gx_md_channel_3_volume",
+      "Mega Drive/Genesis FM Channel 3 Volume %",
+      NULL,
+      "Reduce the volume of the Mega Drive/Genesis FM Channel 3. Only works with MAME FM emulators.",
+      NULL,
+      "channel_volume",
+      {
+         { "0",   NULL },
+         { "10",  NULL },
+         { "20",  NULL },
+         { "30",  NULL },
+         { "40",  NULL },
+         { "50",  NULL },
+         { "60",  NULL },
+         { "70",  NULL },
+         { "80",  NULL },
+         { "90",  NULL },
+         { "100", NULL },
+         { NULL, NULL },
+      },
+      "100"
+   },
+   {
+      "genesis_plus_gx_md_channel_4_volume",
+      "Mega Drive/Genesis FM Channel 4 Volume %",
+      NULL,
+      "Reduce the volume of the Mega Drive/Genesis FM Channel 4. Only works with MAME FM emulators.",
+      NULL,
+      "channel_volume",
+      {
+         { "0",   NULL },
+         { "10",  NULL },
+         { "20",  NULL },
+         { "30",  NULL },
+         { "40",  NULL },
+         { "50",  NULL },
+         { "60",  NULL },
+         { "70",  NULL },
+         { "80",  NULL },
+         { "90",  NULL },
+         { "100", NULL },
+         { NULL, NULL },
+      },
+      "100"
+   },
+   {
+      "genesis_plus_gx_md_channel_5_volume",
+      "Mega Drive/Genesis FM Channel 5 Volume %",
+      NULL,
+      "Reduce the volume of the Mega Drive/Genesis FM Channel 5. Only works with MAME FM emulators.",
+      NULL,
+      "channel_volume",
+      {
+         { "0",   NULL },
+         { "10",  NULL },
+         { "20",  NULL },
+         { "30",  NULL },
+         { "40",  NULL },
+         { "50",  NULL },
+         { "60",  NULL },
+         { "70",  NULL },
+         { "80",  NULL },
+         { "90",  NULL },
+         { "100", NULL },
+         { NULL, NULL },
+      },
+      "100"
+   },
+   {
+      "genesis_plus_gx_sms_fm_channel_0_volume",
+      "Master System FM (YM2413) Channel 0 Volume %",
+      NULL,
+      "Reduce the volume of the Master System FM Channel 0.",
+      NULL,
+      "channel_volume",
+      {
+         { "0",   NULL },
+         { "10",  NULL },
+         { "20",  NULL },
+         { "30",  NULL },
+         { "40",  NULL },
+         { "50",  NULL },
+         { "60",  NULL },
+         { "70",  NULL },
+         { "80",  NULL },
+         { "90",  NULL },
+         { "100", NULL },
+         { NULL, NULL },
+      },
+      "100"
+   },
+   {
+      "genesis_plus_gx_sms_fm_channel_1_volume",
+      "Master System FM (YM2413) Channel 1 Volume %",
+      NULL,
+      "Reduce the volume of the Master System FM Channel 1.",
+      NULL,
+      "channel_volume",
+      {
+         { "0",   NULL },
+         { "10",  NULL },
+         { "20",  NULL },
+         { "30",  NULL },
+         { "40",  NULL },
+         { "50",  NULL },
+         { "60",  NULL },
+         { "70",  NULL },
+         { "80",  NULL },
+         { "90",  NULL },
+         { "100", NULL },
+         { NULL, NULL },
+      },
+      "100"
+   },
+   {
+      "genesis_plus_gx_sms_fm_channel_2_volume",
+      "Master System FM (YM2413) Channel 2 Volume %",
+      NULL,
+      "Reduce the volume of the Master System FM Channel 2.",
+      NULL,
+      "channel_volume",
+      {
+         { "0",   NULL },
+         { "10",  NULL },
+         { "20",  NULL },
+         { "30",  NULL },
+         { "40",  NULL },
+         { "50",  NULL },
+         { "60",  NULL },
+         { "70",  NULL },
+         { "80",  NULL },
+         { "90",  NULL },
+         { "100", NULL },
+         { NULL, NULL },
+      },
+      "100"
+   },
+   {
+      "genesis_plus_gx_sms_fm_channel_3_volume",
+      "Master System FM (YM2413) Channel 3 Volume %",
+      NULL,
+      "Reduce the volume of the Master System FM Channel 3.",
+      NULL,
+      "channel_volume",
+      {
+         { "0",   NULL },
+         { "10",  NULL },
+         { "20",  NULL },
+         { "30",  NULL },
+         { "40",  NULL },
+         { "50",  NULL },
+         { "60",  NULL },
+         { "70",  NULL },
+         { "80",  NULL },
+         { "90",  NULL },
+         { "100", NULL },
+         { NULL, NULL },
+      },
+      "100"
+   },
+   {
+      "genesis_plus_gx_sms_fm_channel_4_volume",
+      "Master System FM (YM2413) Channel 4 Volume %",
+      NULL,
+      "Reduce the volume of the Master System FM Channel 4.",
+      NULL,
+      "channel_volume",
+      {
+         { "0",   NULL },
+         { "10",  NULL },
+         { "20",  NULL },
+         { "30",  NULL },
+         { "40",  NULL },
+         { "50",  NULL },
+         { "60",  NULL },
+         { "70",  NULL },
+         { "80",  NULL },
+         { "90",  NULL },
+         { "100", NULL },
+         { NULL, NULL },
+      },
+      "100"
+   },
+   {
+      "genesis_plus_gx_sms_fm_channel_5_volume",
+      "Master System FM (YM2413) Channel 5 Volume %",
+      NULL,
+      "Reduce the volume of the Master System FM Channel 5.",
+      NULL,
+      "channel_volume",
+      {
+         { "0",   NULL },
+         { "10",  NULL },
+         { "20",  NULL },
+         { "30",  NULL },
+         { "40",  NULL },
+         { "50",  NULL },
+         { "60",  NULL },
+         { "70",  NULL },
+         { "80",  NULL },
+         { "90",  NULL },
+         { "100", NULL },
+         { NULL, NULL },
+      },
+      "100"
+   },
+   {
+      "genesis_plus_gx_sms_fm_channel_6_volume",
+      "Master System FM (YM2413) Channel 6 Volume %",
+      NULL,
+      "Reduce the volume of the Master System FM Channel 6.",
+      NULL,
+      "channel_volume",
+      {
+         { "0",   NULL },
+         { "10",  NULL },
+         { "20",  NULL },
+         { "30",  NULL },
+         { "40",  NULL },
+         { "50",  NULL },
+         { "60",  NULL },
+         { "70",  NULL },
+         { "80",  NULL },
+         { "90",  NULL },
+         { "100", NULL },
+         { NULL, NULL },
+      },
+      "100"
+   },
+   {
+      "genesis_plus_gx_sms_fm_channel_7_volume",
+      "Master System FM (YM2413) Channel 7 Volume %",
+      NULL,
+      "Reduce the volume of the Master System FM Channel 7.",
+      NULL,
+      "channel_volume",
+      {
+         { "0",   NULL },
+         { "10",  NULL },
+         { "20",  NULL },
+         { "30",  NULL },
+         { "40",  NULL },
+         { "50",  NULL },
+         { "60",  NULL },
+         { "70",  NULL },
+         { "80",  NULL },
+         { "90",  NULL },
+         { "100", NULL },
+         { NULL, NULL },
+      },
+      "100"
+   },
+   {
+      "genesis_plus_gx_sms_fm_channel_8_volume",
+      "Master System FM (YM2413) Channel 8 Volume %",
+      NULL,
+      "Reduce the volume of the Master System FM Channel 8.",
+      NULL,
+      "channel_volume",
+      {
+         { "0",   NULL },
+         { "10",  NULL },
+         { "20",  NULL },
+         { "30",  NULL },
+         { "40",  NULL },
+         { "50",  NULL },
+         { "60",  NULL },
+         { "70",  NULL },
+         { "80",  NULL },
+         { "90",  NULL },
+         { "100", NULL },
+         { NULL, NULL },
+      },
+      "100"
+   },
+#endif
+   { NULL, NULL, NULL, NULL, NULL, NULL, {{0}}, NULL },
+};
+
+struct retro_core_options_v2 options_us = {
+   option_cats_us,
+   option_defs_us
+};
+
+/*
+ ********************************
+ * Language Mapping
+ ********************************
+*/
+
+#ifndef HAVE_NO_LANGEXTRA
+struct retro_core_options_v2 *options_intl[RETRO_LANGUAGE_LAST] = {
+   &options_us,      /* RETRO_LANGUAGE_ENGLISH */
+   &options_ja,      /* RETRO_LANGUAGE_JAPANESE */
+   &options_fr,      /* RETRO_LANGUAGE_FRENCH */
+   &options_es,      /* RETRO_LANGUAGE_SPANISH */
+   &options_de,      /* RETRO_LANGUAGE_GERMAN */
+   &options_it,      /* RETRO_LANGUAGE_ITALIAN */
+   &options_nl,      /* RETRO_LANGUAGE_DUTCH */
+   &options_pt_br,   /* RETRO_LANGUAGE_PORTUGUESE_BRAZIL */
+   &options_pt_pt,   /* RETRO_LANGUAGE_PORTUGUESE_PORTUGAL */
+   &options_ru,      /* RETRO_LANGUAGE_RUSSIAN */
+   &options_ko,      /* RETRO_LANGUAGE_KOREAN */
+   &options_cht,     /* RETRO_LANGUAGE_CHINESE_TRADITIONAL */
+   &options_chs,     /* RETRO_LANGUAGE_CHINESE_SIMPLIFIED */
+   &options_eo,      /* RETRO_LANGUAGE_ESPERANTO */
+   &options_pl,      /* RETRO_LANGUAGE_POLISH */
+   &options_vn,      /* RETRO_LANGUAGE_VIETNAMESE */
+   &options_ar,      /* RETRO_LANGUAGE_ARABIC */
+   &options_el,      /* RETRO_LANGUAGE_GREEK */
+   &options_tr,      /* RETRO_LANGUAGE_TURKISH */
+   &options_sk,      /* RETRO_LANGUAGE_SLOVAK */
+   &options_fa,      /* RETRO_LANGUAGE_PERSIAN */
+   &options_he,      /* RETRO_LANGUAGE_HEBREW */
+   &options_ast,     /* RETRO_LANGUAGE_ASTURIAN */
+   &options_fi,      /* RETRO_LANGUAGE_FINNISH */
+   &options_id,      /* RETRO_LANGUAGE_INDONESIAN */
+   &options_sv,      /* RETRO_LANGUAGE_SWEDISH */
+   &options_uk,      /* RETRO_LANGUAGE_UKRAINIAN */
+   &options_cs,      /* RETRO_LANGUAGE_CZECH */
+   &options_val,     /* RETRO_LANGUAGE_CATALAN_VALENCIA */
+   &options_ca,      /* RETRO_LANGUAGE_CATALAN */
+   &options_en,      /* RETRO_LANGUAGE_BRITISH_ENGLISH */
+   &options_hu,      /* RETRO_LANGUAGE_HUNGARIAN */
+};
+#endif
+
+/*
+ ********************************
+ * Functions
+ ********************************
+*/
+
+/* Handles configuration/setting of core options.
+ * Should be called as early as possible - ideally inside
+ * retro_set_environment(), and no later than retro_load_game()
+ * > We place the function body in the header to avoid the
+ *   necessity of adding more .c files (i.e. want this to
+ *   be as painless as possible for core devs)
+ */
+
+INLINE void libretro_set_core_options(retro_environment_t environ_cb,
+      bool *categories_supported)
+{
+   unsigned version  = 0;
+#ifndef HAVE_NO_LANGEXTRA
+   unsigned language = 0;
+#endif
+
+   if (!environ_cb || !categories_supported)
+      return;
+
+   *categories_supported = false;
+
+   if (!environ_cb(RETRO_ENVIRONMENT_GET_CORE_OPTIONS_VERSION, &version))
+      version = 0;
+
+   if (version >= 2)
+   {
+#ifndef HAVE_NO_LANGEXTRA
+      struct retro_core_options_v2_intl core_options_intl;
+
+      core_options_intl.us    = &options_us;
+      core_options_intl.local = NULL;
+
+      if (environ_cb(RETRO_ENVIRONMENT_GET_LANGUAGE, &language) &&
+          (language < RETRO_LANGUAGE_LAST) && (language != RETRO_LANGUAGE_ENGLISH))
+         core_options_intl.local = options_intl[language];
+
+      *categories_supported = environ_cb(RETRO_ENVIRONMENT_SET_CORE_OPTIONS_V2_INTL,
+            &core_options_intl);
+#else
+      *categories_supported = environ_cb(RETRO_ENVIRONMENT_SET_CORE_OPTIONS_V2,
+            &options_us);
+#endif
+   }
+   else
+   {
+      size_t i, j;
+      size_t option_index              = 0;
+      size_t num_options               = 0;
+      struct retro_core_option_definition
+            *option_v1_defs_us         = NULL;
+#ifndef HAVE_NO_LANGEXTRA
+      size_t num_options_intl          = 0;
+      struct retro_core_option_v2_definition
+            *option_defs_intl          = NULL;
+      struct retro_core_option_definition
+            *option_v1_defs_intl       = NULL;
+      struct retro_core_options_intl
+            core_options_v1_intl;
+#endif
+      struct retro_variable *variables = NULL;
+      char **values_buf                = NULL;
+
+      /* Determine total number of options */
+      while (true)
+      {
+         if (option_defs_us[num_options].key)
+            num_options++;
+         else
+            break;
+      }
+
+      if (version >= 1)
+      {
+         /* Allocate US array */
+         option_v1_defs_us = (struct retro_core_option_definition *)
+               calloc(num_options + 1, sizeof(struct retro_core_option_definition));
+
+         /* Copy parameters from option_defs_us array */
+         for (i = 0; i < num_options; i++)
+         {
+            struct retro_core_option_v2_definition *option_def_us = &option_defs_us[i];
+            struct retro_core_option_value *option_values         = option_def_us->values;
+            struct retro_core_option_definition *option_v1_def_us = &option_v1_defs_us[i];
+            struct retro_core_option_value *option_v1_values      = option_v1_def_us->values;
+
+            option_v1_def_us->key           = option_def_us->key;
+            option_v1_def_us->desc          = option_def_us->desc;
+            option_v1_def_us->info          = option_def_us->info;
+            option_v1_def_us->default_value = option_def_us->default_value;
+
+            /* Values must be copied individually... */
+            while (option_values->value)
+            {
+               option_v1_values->value = option_values->value;
+               option_v1_values->label = option_values->label;
+
+               option_values++;
+               option_v1_values++;
+            }
+         }
+
+#ifndef HAVE_NO_LANGEXTRA
+         if (environ_cb(RETRO_ENVIRONMENT_GET_LANGUAGE, &language) &&
+             (language < RETRO_LANGUAGE_LAST) && (language != RETRO_LANGUAGE_ENGLISH) &&
+             options_intl[language])
+            option_defs_intl = options_intl[language]->definitions;
+
+         if (option_defs_intl)
+         {
+            /* Determine number of intl options */
+            while (true)
+            {
+               if (option_defs_intl[num_options_intl].key)
+                  num_options_intl++;
+               else
+                  break;
+            }
+
+            /* Allocate intl array */
+            option_v1_defs_intl = (struct retro_core_option_definition *)
+                  calloc(num_options_intl + 1, sizeof(struct retro_core_option_definition));
+
+            /* Copy parameters from option_defs_intl array */
+            for (i = 0; i < num_options_intl; i++)
+            {
+               struct retro_core_option_v2_definition *option_def_intl = &option_defs_intl[i];
+               struct retro_core_option_value *option_values           = option_def_intl->values;
+               struct retro_core_option_definition *option_v1_def_intl = &option_v1_defs_intl[i];
+               struct retro_core_option_value *option_v1_values        = option_v1_def_intl->values;
+
+               option_v1_def_intl->key           = option_def_intl->key;
+               option_v1_def_intl->desc          = option_def_intl->desc;
+               option_v1_def_intl->info          = option_def_intl->info;
+               option_v1_def_intl->default_value = option_def_intl->default_value;
+
+               /* Values must be copied individually... */
+               while (option_values->value)
+               {
+                  option_v1_values->value = option_values->value;
+                  option_v1_values->label = option_values->label;
+
+                  option_values++;
+                  option_v1_values++;
+               }
+            }
+         }
+
+         core_options_v1_intl.us    = option_v1_defs_us;
+         core_options_v1_intl.local = option_v1_defs_intl;
+
+         environ_cb(RETRO_ENVIRONMENT_SET_CORE_OPTIONS_INTL, &core_options_v1_intl);
+#else
+         environ_cb(RETRO_ENVIRONMENT_SET_CORE_OPTIONS, option_v1_defs_us);
+#endif
+      }
+      else
+      {
+         /* Allocate arrays */
+         variables  = (struct retro_variable *)calloc(num_options + 1,
+               sizeof(struct retro_variable));
+         values_buf = (char **)calloc(num_options, sizeof(char *));
+
+         if (!variables || !values_buf)
+            goto error;
+
+         /* Copy parameters from option_defs_us array */
+         for (i = 0; i < num_options; i++)
+         {
+            const char *key                        = option_defs_us[i].key;
+            const char *desc                       = option_defs_us[i].desc;
+            const char *default_value              = option_defs_us[i].default_value;
+            struct retro_core_option_value *values = option_defs_us[i].values;
+            size_t buf_len                         = 3;
+            size_t default_index                   = 0;
+
+            values_buf[i] = NULL;
+
+            /* Skip options that are irrelevant when using the
+             * old style core options interface */
+            if (strcmp(key, "genesis_plus_gx_show_advanced_audio_settings") == 0)
+               continue;
+
+            if (desc)
+            {
+               size_t num_values = 0;
+
+               /* Determine number of values */
+               while (true)
+               {
+                  if (values[num_values].value)
+                  {
+                     /* Check if this is the default value */
+                     if (default_value)
+                        if (strcmp(values[num_values].value, default_value) == 0)
+                           default_index = num_values;
+
+                     buf_len += strlen(values[num_values].value);
+                     num_values++;
+                  }
+                  else
+                     break;
+               }
+
+               /* Build values string */
+               if (num_values > 0)
+               {
+                  buf_len += num_values - 1;
+                  buf_len += strlen(desc);
+
+                  values_buf[i] = (char *)calloc(buf_len, sizeof(char));
+                  if (!values_buf[i])
+                     goto error;
+
+                  strcpy(values_buf[i], desc);
+                  strcat(values_buf[i], "; ");
+
+                  /* Default value goes first */
+                  strcat(values_buf[i], values[default_index].value);
+
+                  /* Add remaining values */
+                  for (j = 0; j < num_values; j++)
+                  {
+                     if (j != default_index)
+                     {
+                        strcat(values_buf[i], "|");
+                        strcat(values_buf[i], values[j].value);
+                     }
+                  }
+               }
+            }
+
+            variables[option_index].key   = key;
+            variables[option_index].value = values_buf[i];
+            option_index++;
+         }
+
+         /* Set variables */
+         environ_cb(RETRO_ENVIRONMENT_SET_VARIABLES, variables);
+      }
+
+error:
+      /* Clean up */
+
+      if (option_v1_defs_us)
+      {
+         free(option_v1_defs_us);
+         option_v1_defs_us = NULL;
+      }
+
+#ifndef HAVE_NO_LANGEXTRA
+      if (option_v1_defs_intl)
+      {
+         free(option_v1_defs_intl);
+         option_v1_defs_intl = NULL;
+      }
+#endif
+
+      if (values_buf)
+      {
+         for (i = 0; i < num_options; i++)
+         {
+            if (values_buf[i])
+            {
+               free(values_buf[i]);
+               values_buf[i] = NULL;
+            }
+         }
+
+         free(values_buf);
+         values_buf = NULL;
+      }
+
+      if (variables)
+      {
+         free(variables);
+         variables = NULL;
+      }
+   }
+}
+
+#ifdef __cplusplus
+}
+#endif
+
+#endif